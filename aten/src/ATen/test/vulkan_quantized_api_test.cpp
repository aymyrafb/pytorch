#ifdef USE_VULKAN_API

#include <ATen/ATen.h>
#include <ATen/core/dispatch/Dispatcher.h>
#include <ATen/native/vulkan/api/api.h>
#include <gtest/gtest.h>

#include <ATen/native/vulkan/ops/Common.h>
#include <ATen/native/vulkan/ops/Copy.h>
#include <ATen/native/vulkan/ops/Factory.h>
#include <ATen/native/vulkan/ops/QuantizedFunctions.h>

#include <c10/util/irange.h>

namespace {

bool checkRtol(const at::Tensor& diff, const std::vector<at::Tensor>& inputs) {
  float maxValue = 0.0f;

  for (const auto& tensor : inputs) {
    maxValue = fmax(tensor.abs().max().item<float>(), maxValue);
  }

#ifdef USE_VULKAN_FP16_INFERENCE
  constexpr float tolerance = 1e-2;
#else
  constexpr float tolerance = 1e-5;
#endif

  return diff.abs().max().item<float>() <= (tolerance * maxValue);
}

bool almostEqual(const at::Tensor& a, const at::Tensor& b) {
  return checkRtol(a - b, {a, b});
}

bool exactlyEqual(const at::Tensor& a, const at::Tensor& b) {
  return (a - b).abs().max().item<float>() == 0.0f;
}

void showRtol(const at::Tensor& a, const at::Tensor& b) {
  const auto diff = (a - b).abs();

  float maxValue = a.abs().max().item<float>();
  maxValue = fmax(b.abs().max().item<float>(), maxValue);

#ifdef USE_VULKAN_FP16_INFERENCE
  constexpr float tolerance = 1e-2;
#else
  constexpr float tolerance = 1e-5;
#endif

  const float maxDiff = maxValue * tolerance;
  std::cout << "Max Diff allowed: " << maxDiff << std::endl;
  if (diff.sizes().size() == 2) {
    for (const auto y : c10::irange(diff.sizes()[0])) {
      std::cout << y << ":";
      for (const auto x : c10::irange(diff.sizes()[1])) {
        float diff_xy = diff[y][x].item<float>();
        if (diff_xy > maxDiff) {
          std::cout << std::setw(5) << x;
        } else {
          std::cout << std::setw(5) << " ";
        }
      }
      std::cout << std::endl;
    }
  }
}

template <class... Inputs>
inline std::vector<c10::IValue> makeStack(Inputs&&... inputs) {
  return {std::forward<Inputs>(inputs)...};
}

template <class... Args>
inline std::vector<c10::IValue> callOpByHandle(
    const c10::OperatorHandle& op,
    Args... args) {
  auto stack = makeStack(std::forward<Args>(args)...);
  c10::Dispatcher::singleton().callBoxed(op, &stack);
  return stack;
}

template <class... Args>
inline std::vector<c10::IValue> callOpByName(
    const char* func_name,
    const char* overload_name,
    Args... args) {
  const c10::optional<c10::OperatorHandle> op_handle =
      c10::Dispatcher::singleton().findSchema({func_name, overload_name});
  assert(op_handle.has_value());
  return callOpByHandle(op_handle.value(), std::forward<Args>(args)...);
}

} // namespace

namespace {

class VulkanAPITest : public ::testing::Test {
 public:
#if defined(__ANDROID__) // to avoid `Undefined symbols for architecture arm64`
                         // error
  static void SetUpTestSuite() {
    at::native::vulkan::api::context()->querypool().enable();
  }

  static void TearDownTestSuite() {
    at::native::vulkan::api::context()->querypool().disable(false);
  }
#endif
};

at::Tensor cpu_to_vulkan(at::Tensor in_cpu) {
  auto options = in_cpu.options();
  if (options.dtype().toScalarType() == c10::ScalarType::QUInt8) {
    auto ret = at::native::vulkan::ops::_empty_affine_quantized(
        in_cpu.sizes(),
        c10::ScalarType::QUInt8,
        options.layout(),
        options.device(),
        options.pinned_memory(),
        in_cpu.q_scale(),
        in_cpu.q_zero_point(),
        c10::MemoryFormat::Contiguous);
    at::native::vulkan::ops::copy_(ret, in_cpu);
    return ret;
  } else {
    auto ret = at::empty(in_cpu.sizes(), options);
    at::native::vulkan::ops::copy_(ret, in_cpu);
    return ret;
  }
}

at::Tensor vulkan_to_cpu(at::Tensor vulkan, at::Tensor in_cpu) {
  auto q_options = in_cpu.options();
  if (q_options.dtype().toScalarType() == c10::ScalarType::QUInt8) {
    auto output = at::native::empty_affine_quantized(
        in_cpu.sizes(),
        q_options.dtype().toScalarType(),
        q_options.layout(),
        q_options.device(),
        q_options.pinned_memory(),
        in_cpu.q_scale(),
        in_cpu.q_zero_point());
    at::native::vulkan::ops::copy_(output, vulkan);
    return output;
  } else {
    auto output = at::empty(in_cpu.sizes(), q_options);
    at::native::vulkan::ops::copy_(output, vulkan);
    return output;
  }
}

TEST_F(VulkanAPITest, support_vulkan) {
  if (!at::is_vulkan_available()) {
    return;
  }

  const double scale = 0.1;
  const int64_t zero_point = 10;

  auto in_cpu =
      at::rand({2, 13, 32, 27}, at::device(at::kCPU).dtype(at::kFloat)) * 12 -
      6;
  auto in_cpu_quantized = at::quantize_per_tensor(
      in_cpu, scale, zero_point, c10::ScalarType::QUInt8);

  auto in_vulkan_quantized = cpu_to_vulkan(in_cpu_quantized);
  at::native::vulkan::api::PipelineBarrier pipeline_barrier{};
  at::native::vulkan::ops::vTensor& v_self =
      at::native::vulkan::ops::convert(in_vulkan_quantized);
  if (in_cpu.dtype() == c10::kQUInt8) {
    v_self.image(
        pipeline_barrier,
        at::native::vulkan::api::PipelineStage::COMPUTE,
        at::native::vulkan::api::MemoryAccessType::READ);
    v_self.image(
        pipeline_barrier,
        at::native::vulkan::api::PipelineStage::COMPUTE,
        at::native::vulkan::api::MemoryAccessType::WRITE);
  }
  auto output = vulkan_to_cpu(in_vulkan_quantized, in_cpu_quantized);
  const auto check = almostEqual(
      at::native::int_repr_quantized_cpu(in_cpu_quantized),
      at::native::int_repr_quantized_cpu(output));

  if (!check) {
    showRtol(
        at::native::int_repr_quantized_cpu(in_cpu_quantized),
        at::native::int_repr_quantized_cpu(output));
  }

  ASSERT_TRUE(check);
}

TEST_F(VulkanAPITest, quantize_per_tensor) {
  if (!at::is_vulkan_available()) {
    return;
  }

  const auto in_cpu =
      at::rand({2, 13, 32, 27}, at::device(at::kCPU).dtype(at::kFloat)) * 6;
  const auto in_vulkan = in_cpu.vulkan();

  const double scale = 0.1;
  const int zero_point = 10;

  const auto out_cpu = at::quantize_per_tensor(
      in_cpu, scale, zero_point, c10::ScalarType::QUInt8);
  const auto out_vulkan = at::native::vulkan::ops::quantize_per_tensor(
      in_vulkan, scale, zero_point, c10::ScalarType::QUInt8);

  auto output_for_quantized_vulkan = vulkan_to_cpu(out_vulkan, out_cpu);

  int rtol = 1;
  const auto check = at::allclose(
      at::native::int_repr_quantized_cpu(out_cpu),
      at::native::int_repr_quantized_cpu(output_for_quantized_vulkan),
      rtol);

  if (!check) {
    std::cout << "Max Diff allowed: " << rtol << std::endl;
  }

  ASSERT_TRUE(check);
}

TEST_F(VulkanAPITest, quantize_dequantize) {
  if (!at::is_vulkan_available()) {
    return;
  }

  const auto in_cpu =
      at::rand({2, 13, 32, 27}, at::device(at::kCPU).dtype(at::kFloat)) * 6;
  const auto in_vulkan = in_cpu.vulkan();

  const double scale = 0.1;
  const int zero_point = 10;
  // quantize tensors
  const auto out_cpu = at::quantize_per_tensor(
      in_cpu, scale, zero_point, c10::ScalarType::QUInt8);
  const auto out_vulkan = at::native::vulkan::ops::quantize_per_tensor(
      in_vulkan, scale, zero_point, c10::ScalarType::QUInt8);
  // dequantize tensors
  const auto out_cpu_deq = at::dequantize(out_cpu);
  const auto out_vulkan_deq = at::native::vulkan::ops::dequantize(out_vulkan);
  auto output_for_dequantized_vulkan = vulkan_to_cpu(out_vulkan_deq, in_cpu);

  float rtol = 1;
  float atol = 0.5;
  const auto check =
      at::allclose(in_cpu, output_for_dequantized_vulkan, rtol, atol);

  if (!check) {
    std::cout << "Max Diff allowed: " << rtol << std::endl;
  }

  ASSERT_TRUE(check);

  const auto check_two =
      at::allclose(out_cpu_deq, output_for_dequantized_vulkan, rtol, atol);

  if (!check_two) {
    std::cout << "Max Diff allowed: " << rtol << std::endl;
  }

  ASSERT_TRUE(check_two);
}

TEST_F(VulkanAPITest, quantized_add) {
  if (!at::is_vulkan_available()) {
    return;
  }

  const auto in_cpu =
      at::rand({2, 13, 32, 27}, at::device(at::kCPU).dtype(at::kFloat)) * 6;
  const auto in_vulkan = in_cpu.vulkan();
  const auto in_cpu2 =
      at::rand({2, 13, 32, 27}, at::device(at::kCPU).dtype(at::kFloat)) * 6;
  const auto in_vulkan2 = in_cpu2.vulkan();

  const double scale = 0.1;
  const int zero_point = 10;

  const auto out_cpu = at::quantize_per_tensor(
      in_cpu, scale, zero_point, c10::ScalarType::QUInt8);
  const auto out_cpu2 = at::quantize_per_tensor(
      in_cpu2, scale, zero_point, c10::ScalarType::QUInt8);
  const auto out_vulkan = at::native::vulkan::ops::quantize_per_tensor(
      in_vulkan, scale, zero_point, c10::ScalarType::QUInt8);
  const auto out_vulkan2 = at::native::vulkan::ops::quantize_per_tensor(
      in_vulkan2, scale, zero_point, c10::ScalarType::QUInt8);


  const double scale3 = 0.15;
  const int zero_point3 = 15;
  const auto reg_added_tensors = callOpByName(
      "quantized::add",
      "",
      out_cpu, out_cpu2, scale3, zero_point3);
  const auto vulk_added_tensors = at::native::vulkan::ops::quantized_add(
      out_vulkan, out_vulkan2, scale3, zero_point3);

  const auto out_vulkan_deq =
      at::native::vulkan::ops::dequantize(vulk_added_tensors);
  auto output_for_dequantized_vulkan = vulkan_to_cpu(out_vulkan_deq, in_cpu2);

  float rtol = 0;
  float atol = 0.5;
  const auto check = at::allclose(
      at::dequantize(reg_added_tensors[0].toTensor()), output_for_dequantized_vulkan, rtol, atol);

  if (!check) {
    std::cout << "Max Diff allowed: " << rtol << std::endl;
  }

  ASSERT_TRUE(check);
}

TEST_F(VulkanAPITest, quantized_add_broadcast) {
  if (!at::is_vulkan_available()) {
    return;
  }

  const auto in_cpu =
<<<<<<< HEAD
      at::rand({2, 13, 1, 27}, at::device(at::kCPU).dtype(at::kFloat)) * 6;
  const auto in_vulkan = in_cpu.vulkan();
  const auto in_cpu2 =
      at::rand({2, 13, 32, 1}, at::device(at::kCPU).dtype(at::kFloat)) * 6;
=======
      at::rand({2, 13, 1, 1}, at::device(at::kCPU).dtype(at::kFloat)) * 6;
  const auto in_vulkan = in_cpu.vulkan();
  const auto in_cpu2 =
      at::rand({2, 13, 32, 27}, at::device(at::kCPU).dtype(at::kFloat)) * 6;
>>>>>>> 8018f868
  const auto in_vulkan2 = in_cpu2.vulkan();

  const double scale = 0.1;
  const int zero_point = 10;

  const auto out_cpu = at::quantize_per_tensor(
      in_cpu, scale, zero_point, c10::ScalarType::QUInt8);
  const auto out_cpu2 = at::quantize_per_tensor(
      in_cpu2, scale, zero_point, c10::ScalarType::QUInt8);
  const auto out_vulkan = at::native::vulkan::ops::quantize_per_tensor(
      in_vulkan, scale, zero_point, c10::ScalarType::QUInt8);
  const auto out_vulkan2 = at::native::vulkan::ops::quantize_per_tensor(
      in_vulkan2, scale, zero_point, c10::ScalarType::QUInt8);

  const double scale3 = 0.15;
  const int zero_point3 = 15;
  const auto reg_added_tensors = callOpByName(
      "quantized::add",
      "",
      out_cpu, out_cpu2, scale3, zero_point3);
  const auto vulk_added_tensors = at::native::vulkan::ops::quantized_add(
      out_vulkan, out_vulkan2, scale3, zero_point3);

<<<<<<< HEAD
  const auto in_cpu3 =
      at::rand({2, 13, 32, 27}, at::device(at::kCPU).dtype(at::kFloat)) * 6;
  const auto out_vulkan_deq =
      at::native::vulkan::ops::dequantize(vulk_added_tensors);
  auto output_for_dequantized_vulkan = vulkan_to_cpu(out_vulkan_deq, in_cpu3);
=======
  const auto out_vulkan_deq =
      at::native::vulkan::ops::dequantize(vulk_added_tensors);
  auto output_for_dequantized_vulkan = vulkan_to_cpu(out_vulkan_deq, in_cpu2);
>>>>>>> 8018f868

  float rtol = 0;
  float atol = 0.5;
  const auto check = at::allclose(
      at::dequantize(reg_added_tensors[0].toTensor()), output_for_dequantized_vulkan, rtol, atol);

  if (!check) {
    std::cout << "Max Diff allowed: " << rtol << std::endl;
  }

  ASSERT_TRUE(check);
}

TEST_F(VulkanAPITest, quantized_add_dif_params) {
  if (!at::is_vulkan_available()) {
    return;
  }

  const auto in_cpu =
      at::rand({2, 13, 32, 27}, at::device(at::kCPU).dtype(at::kFloat)) * 6;
  const auto in_vulkan = in_cpu.vulkan();
  const auto in_cpu2 =
      at::rand({2, 13, 32, 27}, at::device(at::kCPU).dtype(at::kFloat)) * 6;
  const auto in_vulkan2 = in_cpu2.vulkan();
  const double scale = 0.1;
  const int zero_point = 10;
  const double scale2 = 0.2;
  const int zero_point2 = 20;

  const auto out_cpu = at::quantize_per_tensor(
      in_cpu, scale, zero_point, c10::ScalarType::QUInt8);
  const auto out_cpu2 = at::quantize_per_tensor(
      in_cpu2, scale2, zero_point2, c10::ScalarType::QUInt8);
  const auto out_vulkan = at::native::vulkan::ops::quantize_per_tensor(
      in_vulkan, scale, zero_point, c10::ScalarType::QUInt8);
  const auto out_vulkan2 = at::native::vulkan::ops::quantize_per_tensor(
      in_vulkan2, scale2, zero_point2, c10::ScalarType::QUInt8);

  const double scale3 = 0.15;
  const int zero_point3 = 15;
  const auto reg_added_tensors = callOpByName(
      "quantized::add",
      "",
      out_cpu, out_cpu2, scale3, zero_point3);
  const auto vulk_added_tensors = at::native::vulkan::ops::quantized_add(
      out_vulkan, out_vulkan2, scale3, zero_point3);

  const auto out_vulkan_deq =
      at::native::vulkan::ops::dequantize(vulk_added_tensors);
  auto output_for_dequantized_vulkan = vulkan_to_cpu(out_vulkan_deq, in_cpu2);

  float rtol = 0;
  float atol = 0.5;
  const auto check = at::allclose(
      at::dequantize(reg_added_tensors[0].toTensor()), output_for_dequantized_vulkan, rtol, atol);

  if (!check) {
    std::cout << "Max Diff allowed: " << rtol << std::endl;
  }

  ASSERT_TRUE(check);
}

TEST_F(VulkanAPITest, conv2d) {
  if (!at::is_vulkan_available()) {
    return;
  }

  constexpr int64_t groups = 1;
  constexpr std::array<int64_t, 2u> stride{2, 2};
  constexpr std::array<int64_t, 2u> padding{1, 1};
  // TODO: Support conv2d with dilation != 1
  constexpr std::array<int64_t, 2u> dilation{1, 1};

  constexpr struct {
    uint32_t batches;
    uint32_t channels;
    uint32_t width;
    uint32_t height;

    std::array<int64_t, 4u> size() const {
      return {
          batches,
          channels,
          width,
          height,
      };
    }
  } input{1, 3, 8, 8};

  constexpr struct {
    uint32_t output_channels;
    uint32_t input_channels;
    uint32_t width;
    uint32_t height;

    std::array<int64_t, 4u> size() const {
      return {
          output_channels,
          input_channels,
          width,
          height,
      };
    }
  } weights{1, input.channels, 3, 3};

  float r1 = 0.1;
  float r2 = 0.7;
  const auto input_cpu = (r1 - r2) *
          at::rand(input.size(), at::device(at::kCPU).dtype(at::kFloat)) +
      r2;
  const auto weights_cpu = (r1 - r2) *
          at::rand(weights.size(), at::device(at::kCPU).dtype(at::kFloat)) +
      r2;
  const auto bias_cpu = (r1 - r2) *
          at::rand({weights.output_channels},
                   at::device(at::kCPU).dtype(at::kFloat)) +
      r2;

  const double w_scale = 0.1;
  const int w_zero_point = 10;

  const double b_scale = 0.1;
  const int b_zero_point = 10;

  const auto weight_q = at::quantize_per_tensor(
      weights_cpu, w_scale, w_zero_point, c10::ScalarType::QUInt8);
  const auto bias_q = at::quantize_per_tensor(
      bias_cpu, b_scale, b_zero_point, c10::ScalarType::QUInt8);

  const auto output_cpu = at::conv2d(
      input_cpu, weights_cpu, bias_cpu, stride, padding, dilation, groups);

  const double scale = 0.10;
  const int zero_point = 10;
  const auto shape_match =
      at::rand({1, 1, 4, 4}, at::device(at::kCPU).dtype(at::kFloat)) * 6;
  const auto in_vulkan = input_cpu.vulkan();
  const auto out_vulkan = at::native::vulkan::ops::quantize_per_tensor(
      in_vulkan, scale, zero_point, c10::ScalarType::QUInt8);

  const double scale2 = 0.15;
  const int zero_point2 = 15;
  const auto output_vulkan = at::native::vulkan::ops::conv2d(
      out_vulkan,
      weight_q,
      bias_q,
      stride,
      padding,
      dilation,
      groups,
      scale2,
      zero_point2);

  const auto out_vulkan_deq =
      at::native::vulkan::ops::dequantize(output_vulkan);
  auto output_for_dequantized_vulkan =
      vulkan_to_cpu(out_vulkan_deq, shape_match);

  float rtol = 0;
  float atol = 1.5;
  const auto check =
      at::allclose(output_cpu, output_for_dequantized_vulkan, rtol, atol);

  if (!check) {
    std::cout << "Max Diff allowed: " << rtol << std::endl;
  }

  ASSERT_TRUE(check);
}

TEST_F(VulkanAPITest, conv2d_pw) {
  if (!at::is_vulkan_available()) {
    return;
  }

  constexpr int64_t groups = 1;
  constexpr std::array<int64_t, 2u> stride{1, 1};
  constexpr std::array<int64_t, 2u> padding{0, 0};
  constexpr std::array<int64_t, 2u> dilation{1, 1};

  constexpr struct {
    uint32_t batches;
    uint32_t channels;
    uint32_t width;
    uint32_t height;

    std::array<int64_t, 4u> size() const {
      return {
          batches,
          channels,
          width,
          height,
      };
    }
  } input{1, 17, 127, 397};

  constexpr struct {
    uint32_t output_channels;
    uint32_t input_channels;
    uint32_t width;
    uint32_t height;

    std::array<int64_t, 4u> size() const {
      return {
          output_channels,
          input_channels,
          width,
          height,
      };
    }
  } weights{29, input.channels, 1, 1};

  float r1 = 0.1;
  float r2 = 0.7;
  const auto input_cpu = (r1 - r2) *
          at::rand(input.size(), at::device(at::kCPU).dtype(at::kFloat)) +
      r2;
  const auto weights_cpu = (r1 - r2) *
          at::rand(weights.size(), at::device(at::kCPU).dtype(at::kFloat)) +
      r2;
  const auto bias_cpu = (r1 - r2) *
          at::rand({weights.output_channels},
                   at::device(at::kCPU).dtype(at::kFloat)) +
      r2;

  const double w_scale = 0.1;
  const int w_zero_point = 10;

  const double b_scale = 0.1;
  const int b_zero_point = 10;

  const auto weight_q = at::quantize_per_tensor(
      weights_cpu, w_scale, w_zero_point, c10::ScalarType::QUInt8);
  const auto bias_q = at::quantize_per_tensor(
      bias_cpu, b_scale, b_zero_point, c10::ScalarType::QUInt8);

  const auto output_cpu = at::conv2d(
      input_cpu, weights_cpu, bias_cpu, stride, padding, dilation, groups);

  const double scale = 0.10;
  const int zero_point = 10;
  const auto shape_match =
      at::rand({1, 29, 127, 397}, at::device(at::kCPU).dtype(at::kFloat)) * 6;
  const auto in_vulkan = input_cpu.vulkan();
  const auto out_vulkan = at::native::vulkan::ops::quantize_per_tensor(
      in_vulkan, scale, zero_point, c10::ScalarType::QUInt8);

  const double scale2 = 0.15;
  const int zero_point2 = 15;
  const auto output_vulkan = at::native::vulkan::ops::conv2d(
      out_vulkan,
      weight_q,
      bias_q,
      stride,
      padding,
      dilation,
      groups,
      scale2,
      zero_point2);

  const auto out_vulkan_deq =
      at::native::vulkan::ops::dequantize(output_vulkan);
  auto output_for_dequantized_vulkan =
      vulkan_to_cpu(out_vulkan_deq, shape_match);

  float rtol = 0;
  float atol = 1.5;
  const auto check =
      at::allclose(output_cpu, output_for_dequantized_vulkan, rtol, atol);

  if (!check) {
    std::cout << "Max Diff allowed: " << rtol << std::endl;
  }

  ASSERT_TRUE(check);
}

TEST_F(VulkanAPITest, conv2d_dw) {
  if (!at::is_vulkan_available()) {
    return;
  }

  constexpr int64_t groups = 7;
  constexpr std::array<int64_t, 2u> stride{2, 3};
  constexpr std::array<int64_t, 2u> padding{0, 4};
  constexpr std::array<int64_t, 2u> dilation{3, 1};

  constexpr struct {
    uint32_t batches;
    uint32_t channels;
    uint32_t width;
    uint32_t height;

    std::array<int64_t, 4u> size() const {
      return {
          batches,
          channels,
          width,
          height,
      };
    }
  } input{1, groups, 137, 199};

  constexpr struct {
    uint32_t output_channels;
    uint32_t input_channels;
    uint32_t width;
    uint32_t height;

    std::array<int64_t, 4u> size() const {
      return {
          output_channels,
          input_channels,
          width,
          height,
      };
    }
  } weights{groups, 1, 17, 7};

  float r1 = 0;
  float r2 = 0.2;
  const auto input_cpu = (r1 - r2) *
          at::rand(input.size(), at::device(at::kCPU).dtype(at::kFloat)) +
      r2;
  const auto weights_cpu = (r1 - r2) *
          at::rand(weights.size(), at::device(at::kCPU).dtype(at::kFloat)) +
      r2;
  const auto bias_cpu = (r1 - r2) *
          at::rand({weights.output_channels},
                   at::device(at::kCPU).dtype(at::kFloat)) +
      r2;

  const double w_scale = 0.1;
  const int w_zero_point = 10;

  const double b_scale = 0.1;
  const int b_zero_point = 10;

  const auto weight_q = at::quantize_per_tensor(
      weights_cpu, w_scale, w_zero_point, c10::ScalarType::QUInt8);
  const auto bias_q = at::quantize_per_tensor(
      bias_cpu, b_scale, b_zero_point, c10::ScalarType::QUInt8);

  const auto output_cpu = at::conv2d(
      input_cpu, weights_cpu, bias_cpu, stride, padding, dilation, groups);

  const double scale = 0.10;
  const int zero_point = 10;
  const auto shape_match =
      at::rand({1, 7, 45, 67}, at::device(at::kCPU).dtype(at::kFloat)) * 6;
  const auto in_vulkan = input_cpu.vulkan();
  const auto out_vulkan = at::native::vulkan::ops::quantize_per_tensor(
      in_vulkan, scale, zero_point, c10::ScalarType::QUInt8);

  const double scale2 = 0.15;
  const int zero_point2 = 15;
  const auto output_vulkan = at::native::vulkan::ops::conv2d(
      out_vulkan,
      weight_q,
      bias_q,
      stride,
      padding,
      dilation,
      groups,
      scale2,
      zero_point2);

  const auto out_vulkan_deq =
      at::native::vulkan::ops::dequantize(output_vulkan);
  auto output_for_dequantized_vulkan =
      vulkan_to_cpu(out_vulkan_deq, shape_match);

  float rtol = 0;
  float atol = 1;
  const auto check =
      at::allclose(output_cpu, output_for_dequantized_vulkan, rtol, atol);

  if (!check) {
    std::cout << "Max Diff allowed: " << rtol << std::endl;
  }

  ASSERT_TRUE(check);
}

} // namespace

#endif /* USE_VULKAN_API */<|MERGE_RESOLUTION|>--- conflicted
+++ resolved
@@ -324,17 +324,10 @@
   }
 
   const auto in_cpu =
-<<<<<<< HEAD
       at::rand({2, 13, 1, 27}, at::device(at::kCPU).dtype(at::kFloat)) * 6;
   const auto in_vulkan = in_cpu.vulkan();
   const auto in_cpu2 =
       at::rand({2, 13, 32, 1}, at::device(at::kCPU).dtype(at::kFloat)) * 6;
-=======
-      at::rand({2, 13, 1, 1}, at::device(at::kCPU).dtype(at::kFloat)) * 6;
-  const auto in_vulkan = in_cpu.vulkan();
-  const auto in_cpu2 =
-      at::rand({2, 13, 32, 27}, at::device(at::kCPU).dtype(at::kFloat)) * 6;
->>>>>>> 8018f868
   const auto in_vulkan2 = in_cpu2.vulkan();
 
   const double scale = 0.1;
@@ -358,17 +351,11 @@
   const auto vulk_added_tensors = at::native::vulkan::ops::quantized_add(
       out_vulkan, out_vulkan2, scale3, zero_point3);
 
-<<<<<<< HEAD
   const auto in_cpu3 =
       at::rand({2, 13, 32, 27}, at::device(at::kCPU).dtype(at::kFloat)) * 6;
   const auto out_vulkan_deq =
       at::native::vulkan::ops::dequantize(vulk_added_tensors);
   auto output_for_dequantized_vulkan = vulkan_to_cpu(out_vulkan_deq, in_cpu3);
-=======
-  const auto out_vulkan_deq =
-      at::native::vulkan::ops::dequantize(vulk_added_tensors);
-  auto output_for_dequantized_vulkan = vulkan_to_cpu(out_vulkan_deq, in_cpu2);
->>>>>>> 8018f868
 
   float rtol = 0;
   float atol = 0.5;
