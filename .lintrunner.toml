[[linter]]
code = 'FLAKE8'
include_patterns = ['**/*.py']
exclude_patterns = [
    '.git/**',
    'build_test_custom_build/**',
    'build/**',
    'caffe2/**',
    'docs/caffe2/**',
    'docs/cpp/src/**',
    'docs/src/**',
    # NOTE: [Impending functorch move]
    # In preparation for the functorch -> pytorch merge,
    # we are adding the following excludes so that functorch passes
    # lint when it gets merged in. Please don't delete.
    'functorch/**',
    'scripts/**',
    'test/generated_type_hints_smoketest.py',
    'third_party/**',
    'torch/include/**',
    'torch/lib/**',
    'venv/**',
    '**/*.pyi',
    'tools/test/test_selective_build.py',
]
command = [
    'python3',
    'tools/linter/adapters/flake8_linter.py',
    '--',
    '@{{PATHSFILE}}'
]
init_command = [
    'python3',
    'tools/linter/adapters/pip_init.py',
    '--dry-run={{DRYRUN}}',
    'flake8==3.8.2',
    'flake8-bugbear==20.1.4',
    'flake8-comprehensions==3.3.0',
    'flake8-executable==2.0.4',
    'flake8-pyi==20.5.0',
    'mccabe==0.6.1',
    'pycodestyle==2.6.0',
    'pyflakes==2.2.0',
]


[[linter]]
code = 'CLANGFORMAT'
include_patterns = [
    'aten/src/ATen/*.h',
    'c10/**/*.h',
    'c10/**/*.cpp',
    'torch/csrc/**/*.h',
    'torch/csrc/**/*.cpp',
    'test/cpp/**/*.h',
    'test/cpp/**/*.cpp',
]
exclude_patterns = [
    'c10/util/strong_type.h',
    'torch/csrc/jit/serialization/mobile_bytecode_generated.h',
]
init_command = [
    'python3',
    'tools/linter/adapters/s3_init.py',
    '--config-json=tools/linter/adapters/s3_init_config.json',
    '--linter=clang-format',
    '--dry-run={{DRYRUN}}',
    '--output-dir=.lintbin',
    '--output-name=clang-format',
]
command = [
    'python3',
    'tools/linter/adapters/clangformat_linter.py',
    '--binary=.lintbin/clang-format',
    '--',
    '@{{PATHSFILE}}'
]
is_formatter = true

[[linter]]
code = 'MYPY'
include_patterns = [
    'torch/**/*.py',
    'torch/**/*.pyi',
    'caffe2/**/*.py',
    'caffe2/**/*.pyi',
    'test/test_bundled_images.py',
    'test/test_bundled_inputs.py',
    'test/test_complex.py',
    'test/test_datapipe.py',
    'test/test_futures.py',
    # 'test/test_numpy_interop.py',
    'test/test_torch.py',
    'test/test_type_hints.py',
    'test/test_type_info.py',
    'test/test_utils.py',
]
exclude_patterns = [
    'torch/include/**',
    'torch/csrc/**',
    'torch/distributed/elastic/agent/server/api.py',
    'torch/testing/_internal/**',
    'torch/distributed/fsdp/fully_sharded_data_parallel.py',
    # TODO(suo): these exclusions were added just to get lint clean on master.
    # Follow up to do more target suppressions and remove them.
    'torch/distributed/fsdp/flatten_params_wrapper.py',
    'torch/ao/quantization/fx/convert.py',
    'torch/ao/quantization/_dbr/function_fusion.py',
    'test/test_datapipe.py',
    'caffe2/contrib/fakelowp/test/test_batchmatmul_nnpi_fp16.py',
    'test/test_numpy_interop.py',
    'torch/torch_version.py',
]
command = [
    'python3',
    'tools/linter/adapters/mypy_linter.py',
    '--config=mypy.ini',
    '--',
    '@{{PATHSFILE}}'
]
init_command = [
    'python3',
    'tools/linter/adapters/pip_init.py',
    '--dry-run={{DRYRUN}}',
    'numpy==1.21.6',
    'expecttest==0.1.3',
    'mypy==0.960',
    'types-requests==2.27.25',
    'types-six==1.16.15',
    'types-PyYAML==6.0.7',
    'types-tabulate==0.8.8',
    'types-protobuf==3.19.18',
    'types-pkg-resources==0.1.3',
    'types-Jinja2==2.11.9',
    'junitparser==2.1.1',
    'rich==10.9.0',
    'pyyaml==6.0',
]

[[linter]]
code = 'MYPYSTRICT'
include_patterns = [
    '.github/**/*.py',
    'benchmarks/instruction_counts/**/*.py',
    'tools/**/*.py',
    'torch/utils/_pytree.py',
    'torch/utils/benchmark/utils/common.py',
    'torch/utils/benchmark/utils/timer.py',
    'torch/utils/benchmark/utils/valgrind_wrapper/**/*.py',
]
exclude_patterns = [
    # (linbinyu) copied from internal repo
    'tools/code_analyzer/gen_operators_yaml.py',
    'tools/gen_vulkan_spv.py',
    'tools/test/gen_operators_yaml_test.py',
    'tools/test/gen_oplist_test.py',
    'tools/test/test_selective_build.py',
]
command = [
    'python3',
    'tools/linter/adapters/mypy_linter.py',
    '--config=mypy-strict.ini',
    '--',
    '@{{PATHSFILE}}'
]

[[linter]]
code = 'CLANGTIDY'
include_patterns = [
    'torch/csrc/deploy/**/*.cpp',
    'torch/csrc/fx/**/*.cpp',
    'torch/csrc/generic/**/*.cpp',
    'torch/csrc/onnx/**/*.cpp',
    'torch/csrc/tensor/**/*.cpp',
    'torch/csrc/utils/**/*.cpp',
]
exclude_patterns = [
    # The negative filters below are to exclude files that include onnx_pb.h or
    # caffe2_pb.h, otherwise we'd have to build protos as part of this CI job.
    # FunctionsManual.cpp is excluded to keep this diff clean. It will be fixed
    # in a follow up PR.
    # /torch/csrc/generic/*.cpp is excluded because those files aren't actually built.
    # deploy/interpreter files are excluded due to using macros and other techniquies
    # that are not easily converted to accepted c++
    'torch/csrc/jit/passes/onnx/helper.cpp',
    'torch/csrc/jit/passes/onnx/shape_type_inference.cpp',
    'torch/csrc/jit/serialization/onnx.cpp',
    'torch/csrc/jit/serialization/export.cpp',
    'torch/csrc/jit/serialization/import.cpp',
    'torch/csrc/jit/serialization/import_legacy.cpp',
    'torch/csrc/onnx/init.cpp',
    'torch/csrc/cuda/nccl.*',
    'torch/csrc/cuda/python_nccl.cpp',
    'torch/csrc/autograd/FunctionsManual.cpp',
    'torch/csrc/generic/*.cpp',
    'torch/csrc/jit/codegen/cuda/runtime/*',
    'torch/csrc/deploy/interactive_embedded_interpreter.cpp',
    'torch/csrc/deploy/interpreter/**',
    'torch/csrc/deploy/test_deploy_python_ext.cpp',
    'torch/csrc/deploy/test_deploy_missing_interpreter.cpp',
    'torch/csrc/deploy/test_deploy_gpu.cpp',
    'torch/csrc/utils/disable_torch_function.cpp',
]
init_command = [
    'python3',
    'tools/linter/adapters/s3_init.py',
    '--config-json=tools/linter/adapters/s3_init_config.json',
    '--linter=clang-tidy',
    '--dry-run={{DRYRUN}}',
    '--output-dir=.lintbin',
    '--output-name=clang-tidy',
]
command = [
    'python3',
    'tools/linter/adapters/clangtidy_linter.py',
    '--binary=.lintbin/clang-tidy',
    '--build_dir=./build',
    '--',
    '@{{PATHSFILE}}'
]

[[linter]]
code = 'TYPEIGNORE'
include_patterns = ['**/*.py', '**/*.pyi']
exclude_patterns = [
    'test/test_jit.py',
    # See NOTE: [Impending functorch move]
    'functorch/**',
]
command = [
    'python3',
    'tools/linter/adapters/grep_linter.py',
    '--pattern=# type:\s*ignore([^\[]|$)',
    '--linter-name=TYPEIGNORE',
    '--error-name=unqualified type: ignore',
    """--error-description=\
        This line has an unqualified `type: ignore`; \
        please convert it to `type: ignore[xxxx]`\
    """,
    '--',
    '@{{PATHSFILE}}'
]

[[linter]]
code = 'NOQA'
include_patterns = ['**/*.py', '**/*.pyi']
exclude_patterns = ['caffe2/**']
command = [
    'python3',
    'tools/linter/adapters/grep_linter.py',
    '--pattern=# noqa([^:]|$)',
    '--linter-name=NOQA',
    '--error-name=unqualified noqa',
    """--error-description=\
        This line has an unqualified `noqa`; \
        please convert it to `noqa: XXXX`\
    """,
    '--',
    '@{{PATHSFILE}}'
]

[[linter]]
code = 'CIRCLECI'
include_patterns=['.circleci/**']
command = [
    'python3',
    'tools/linter/adapters/circleci_linter.py',
    '--regen-script-working-dir=.circleci',
    '--config-yml=.circleci/config.yml',
    '--regen-script=generate_config_yml.py',
]

[[linter]]
code = 'NATIVEFUNCTIONS'
include_patterns=['aten/src/ATen/native/native_functions.yaml']
command = [
    'python3',
    'tools/linter/adapters/nativefunctions_linter.py',
    '--native-functions-yml=aten/src/ATen/native/native_functions.yaml',
]
init_command = [
    'python3',
    'tools/linter/adapters/pip_init.py',
    '--dry-run={{DRYRUN}}',
    'ruamel.yaml==0.17.4',
]
is_formatter = true

[[linter]]
code = 'NEWLINE'
include_patterns=['**']
exclude_patterns=[
    '**/contrib/**',
    'third_party/**',
    '**/*.expect',
    '**/*.ipynb',
    '**/*.ptl',
    'tools/clang_format_hash/**',
    'test/cpp/jit/upgrader_models/*.ptl',
    'test/cpp/jit/upgrader_models/*.ptl.ff',
    # See NOTE: [Impending functorch move]
    'functorch/**',
]
command = [
    'python3',
    'tools/linter/adapters/newlines_linter.py',
    '--',
    '@{{PATHSFILE}}',
]
is_formatter = true

[[linter]]
code = 'SPACES'
include_patterns = ['**']
exclude_patterns = [
    '**/contrib/**',
    '**/*.diff',
    'third_party/**',
    'test/cpp/jit/upgrader_models/*.ptl',
    'test/cpp/jit/upgrader_models/*.ptl.ff',
    # See NOTE: [Impending functorch move]
    'functorch/**',
]
command = [
    'python3',
    'tools/linter/adapters/grep_linter.py',
    '--pattern=[[:blank:]]$',
    '--linter-name=SPACES',
    '--error-name=trailing spaces',
    '--replace-pattern=s/[[:blank:]]+$//',
    """--error-description=\
        This line has trailing spaces; please remove them.\
    """,
    '--',
    '@{{PATHSFILE}}'
]

[[linter]]
code = 'TABS'
include_patterns = ['**']
exclude_patterns = [
    '**/*.svg',
    '**/*Makefile',
    '**/contrib/**',
    'third_party/**',
    '**/.gitattributes',
    '**/.gitmodules',
    'test/cpp/jit/upgrader_models/*.ptl',
    'test/cpp/jit/upgrader_models/*.ptl.ff',
    '.lintrunner.toml',
    # See NOTE: [Impending functorch move]
    'functorch/**',
]
command = [
    'python3',
    'tools/linter/adapters/grep_linter.py',
    # @lint-ignore TXT2
    '--pattern=	',
    '--linter-name=TABS',
    '--error-name=saw some tabs',
    '--replace-pattern=s/\t/    /',
    """--error-description=\
        This line has tabs; please replace them with spaces.\
    """,
    '--',
    '@{{PATHSFILE}}'
]

[[linter]]
code = 'INCLUDE'
include_patterns = [
    'c10/**',
    'aten/**',
    'torch/csrc/**',
]
exclude_patterns = [
    'aten/src/ATen/native/quantized/cpu/qnnpack/**',
    'torch/csrc/jit/serialization/mobile_bytecode_generated.h',
]
command = [
    'python3',
    'tools/linter/adapters/grep_linter.py',
    '--pattern=#include "',
    '--linter-name=INCLUDE',
    '--error-name=quoted include',
    '--replace-pattern=s/#include "(.*)"$/#include <\1>/',
    """--error-description=\
        This #include uses quotes; please convert it to #include <xxxx>\
    """,
    '--',
    '@{{PATHSFILE}}'
]

[[linter]]
code = 'PYPIDEP'
include_patterns = ['.github/**']
exclude_patterns = [
    '**/*.rst',
    '**/*.py',
    '**/*.md',
    '**/*.diff',
]
command = [
    'python3',
    'tools/linter/adapters/grep_linter.py',
    """--pattern=\
    (pip|pip3|python -m pip|python3 -m pip|python3 -mpip|python -mpip) \
    install ([a-zA-Z0-9][A-Za-z0-9\\._\\-]+)([^/=<>~!]+)[A-Za-z0-9\\._\\-\\*\\+\\!]*$\
    """,
    '--linter-name=PYPIDEP',
    '--error-name=unpinned PyPI install',
    """--error-description=\
        This line has unpinned PyPi installs; \
        please pin them to a specific version: e.g. 'thepackage==1.2'\
    """,
    '--',
    '@{{PATHSFILE}}'
]

[[linter]]
code = 'EXEC'
include_patterns = ['**']
exclude_patterns = [
    'third_party/**',
    'torch/bin/**',
    '**/*.so',
    '**/*.py',
    '**/*.sh',
    '**/*.bash',
    '**/git-pre-commit',
    '**/git-clang-format',
    '**/gradlew',
    # See NOTE: [Impending functorch move]
    'functorch/**',
]
command = [
    'python3',
    'tools/linter/adapters/exec_linter.py',
    '--',
    '@{{PATHSFILE}}',
]

[[linter]]
code = 'CUBINCLUDE'
include_patterns = ['aten/**']
exclude_patterns = [
    'aten/src/ATen/cuda/cub*.cuh',
]
command = [
    'python3',
    'tools/linter/adapters/grep_linter.py',
    '--pattern=#include <cub/',
    '--linter-name=CUBINCLUDE',
    '--error-name=direct cub include',
    """--error-description=\
        This line has a direct cub include; please include \
        ATen/cuda/cub.cuh instead and wrap your cub calls in \
        at::native namespace if necessary.
    """,
    '--',
    '@{{PATHSFILE}}'
]

[[linter]]
code = 'RAWCUDA'
include_patterns = [
    'aten/**',
    'c10/**',
]
exclude_patterns = [
    'aten/src/ATen/test/**',
    'c10/cuda/CUDAFunctions.h',
]
command = [
    'python3',
    'tools/linter/adapters/grep_linter.py',
    '--pattern=cudaStreamSynchronize',
    '--linter-name=RAWCUDA',
    '--error-name=raw CUDA API usage',
    """--error-description=\
        This line calls raw CUDA APIs directly; please use at::cuda wrappers instead.
    """,
    '--',
    '@{{PATHSFILE}}'
]

[[linter]]
code = 'CMAKE'
include_patterns = [
    "**/*.cmake",
    "**/*.cmake.in",
    "**/CMakeLists.txt",
]
exclude_patterns = [
    'cmake/Modules/**',
    'cmake/Modules_CUDA_fix/**',
    'cmake/Caffe2Config.cmake.in',
    'aten/src/ATen/ATenConfig.cmake.in',
    'cmake/Caffe2ConfigVersion.cmake.in',
    'cmake/TorchConfig.cmake.in',
    'cmake/TorchConfigVersion.cmake.in',
    'cmake/cmake_uninstall.cmake.i',
]
command = [
    'python3',
    'tools/linter/adapters/cmake_linter.py',
    '--config=.cmakelintrc',
    '--',
    '@{{PATHSFILE}}',
]
init_command = [
    'python3',
    'tools/linter/adapters/pip_init.py',
    '--dry-run={{DRYRUN}}',
    'cmakelint==1.4.1',
]

[[linter]]
code = 'SHELLCHECK'
include_patterns = [
    '.jenkins/pytorch/**/*.sh'
]
command = [
    'python3',
    'tools/linter/adapters/shellcheck_linter.py',
    '--',
    '@{{PATHSFILE}}',
]
init_command = [
    'python3',
    'tools/linter/adapters/pip_init.py',
    '--dry-run={{DRYRUN}}',
    'shellcheck-py==0.7.2.1',
]

[[linter]]
code = 'ACTIONLINT'
include_patterns = [
    '.github/workflows/*.yml',
    '.github/workflows/*.yaml',
    # actionlint does not support composite actions yet
    # '.github/actions/**/*.yml',
    # '.github/actions/**/*.yaml',
]
command = [
    'python3',
    'tools/linter/adapters/actionlint_linter.py',
    '--binary=.lintbin/actionlint',
    '--',
    '@{{PATHSFILE}}',
]
init_command = [
    'python3',
    'tools/linter/adapters/s3_init.py',
    '--config-json=tools/linter/adapters/s3_init_config.json',
    '--linter=actionlint',
    '--dry-run={{DRYRUN}}',
    '--output-dir=.lintbin',
    '--output-name=actionlint',
]

[[linter]]
code = 'TESTOWNERS'
include_patterns = [
    'test/**/test_*.py',
    'test/**/*_test.py',
]
exclude_patterns = [
    'test/run_test.py',
]
command = [
    'python3',
    'tools/linter/adapters/testowners_linter.py',
    '--',
    '@{{PATHSFILE}}',
]

[[linter]]
code = 'BLACK'
include_patterns = [
    'torchgen/**/*.py',
    'tools/**/*.py',
    'torch/package/**/*.py',
    'torch/onnx/**/*.py',
    'torch/_refs/**/*.py',
    'torch/_prims/**/*.py',
    'torch/_meta_registrations.py',
    'torch/_decomp/**/*.py',
    'test/onnx/**/*.py',
]
exclude_patterns = [
    'tools/gen_vulkan_spv.py',
]
command = [
    'python3',
    'tools/linter/adapters/black_linter.py',
    '--',
    '@{{PATHSFILE}}'
]
init_command = [
    'python3',
    'tools/linter/adapters/pip_init.py',
    '--dry-run={{DRYRUN}}',
    '--no-binary',
    'black==22.3.0',
]
is_formatter = true

[[linter]]
code = 'CALL_ONCE'
include_patterns = [
    'c10/**',
    'aten/**',
    'torch/csrc/**',
]
exclude_patterns = [
    'c10/util/CallOnce.h',
]
command = [
    'python3',
    'tools/linter/adapters/grep_linter.py',
    '--pattern=std::call_once',
    '--linter-name=CALL_ONCE',
    '--error-name=invalid call_once',
    '--replace-pattern=s/std::call_once/c10::call_once/',
    """--error-description=\
        Use of std::call_once is forbidden and should be replaced with c10::call_once\
    """,
    '--',
    '@{{PATHSFILE}}'
]

[[linter]]
code = 'ONCE_FLAG'
include_patterns = [
    'c10/**',
    'aten/**',
    'torch/csrc/**',
]
command = [
    'python3',
    'tools/linter/adapters/grep_linter.py',
    '--pattern=std::once_flag',
    '--linter-name=ONCE_FLAG',
    '--error-name=invalid once_flag',
    '--replace-pattern=s/std::once_flag/c10::once_flag/',
    """--error-description=\
        Use of std::once_flag is forbidden and should be replaced with c10::once_flag\
    """,
    '--',
    '@{{PATHSFILE}}'
]

[[linter]]
code = 'WORKFLOWSYNC'
include_patterns = [
    '.github/workflows/pull.yml',
    '.github/workflows/trunk.yml',
    '.github/workflows/periodic.yml',
]
command = [
    'python3',
    'tools/linter/adapters/workflow_consistency_linter.py',
    '--',
    '@{{PATHSFILE}}'
]
init_command = [
    'python3',
    'tools/linter/adapters/pip_init.py',
    '--dry-run={{DRYRUN}}',
    'PyYAML==6.0',
<<<<<<< HEAD
]
=======
]

# This also provides the same functionality as BLACK formatter. Just to be
# on the safe side, we will run both BLACK and UFMT for a while to make sure
# that nothing breaks before removing the former
[[linter]]
code = 'UFMT'
# This is a big bang change to reformat every python files in the repo,
# so it's arguably safer to gradually reformat them in subsequent PR.
# After that, we can use **/*.py to apply the formatter to all entries
# currently enforced by BLACK linter
include_patterns = [
    'test/onnx/**/*.py',
    'tools/**/*.py',
    'torchgen/**/*.py',
]
command = [
    'python3',
    'tools/linter/adapters/ufmt_linter.py',
    '--',
    '@{{PATHSFILE}}'
]
exclude_patterns = [
    'tools/gen_vulkan_spv.py',
]
init_command = [
    'python3',
    'tools/linter/adapters/pip_init.py',
    '--dry-run={{DRYRUN}}',
    'black==22.3.0',
    'ufmt==1.3.3',
    'usort==1.0.2',
]
is_formatter = true
>>>>>>> f5b460b2
<|MERGE_RESOLUTION|>--- conflicted
+++ resolved
@@ -48,6 +48,8 @@
 code = 'CLANGFORMAT'
 include_patterns = [
     'aten/src/ATen/*.h',
+    'aten/src/ATen/native/vulkan/**/*.h',
+    'aten/src/ATen/native/vulkan/**/*.cpp',
     'c10/**/*.h',
     'c10/**/*.cpp',
     'torch/csrc/**/*.h',
@@ -56,6 +58,7 @@
     'test/cpp/**/*.cpp',
 ]
 exclude_patterns = [
+    'aten/src/ATen/native/vulkan/api/vk_mem_alloc.h',
     'c10/util/strong_type.h',
     'torch/csrc/jit/serialization/mobile_bytecode_generated.h',
 ]
@@ -316,6 +319,7 @@
     '**/contrib/**',
     '**/*.diff',
     'third_party/**',
+    'aten/src/ATen/native/vulkan/api/vk_mem_alloc.h',
     'test/cpp/jit/upgrader_models/*.ptl',
     'test/cpp/jit/upgrader_models/*.ptl.ff',
     # See NOTE: [Impending functorch move]
@@ -345,6 +349,7 @@
     'third_party/**',
     '**/.gitattributes',
     '**/.gitmodules',
+    'aten/src/ATen/native/vulkan/api/vk_mem_alloc.h',
     'test/cpp/jit/upgrader_models/*.ptl',
     'test/cpp/jit/upgrader_models/*.ptl.ff',
     '.lintrunner.toml',
@@ -375,6 +380,7 @@
 ]
 exclude_patterns = [
     'aten/src/ATen/native/quantized/cpu/qnnpack/**',
+    'aten/src/ATen/native/vulkan/api/vk_mem_alloc.h',
     'torch/csrc/jit/serialization/mobile_bytecode_generated.h',
 ]
 command = [
@@ -669,9 +675,6 @@
     'tools/linter/adapters/pip_init.py',
     '--dry-run={{DRYRUN}}',
     'PyYAML==6.0',
-<<<<<<< HEAD
-]
-=======
 ]
 
 # This also provides the same functionality as BLACK formatter. Just to be
@@ -705,5 +708,4 @@
     'ufmt==1.3.3',
     'usort==1.0.2',
 ]
-is_formatter = true
->>>>>>> f5b460b2
+is_formatter = true