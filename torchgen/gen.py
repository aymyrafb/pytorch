--- conflicted
+++ resolved
@@ -63,10 +63,6 @@
     Type,
     Variant,
     ViewSchemaKind,
-<<<<<<< HEAD
-    BaseOperatorName,
-=======
->>>>>>> f5b460b2
 )
 from torchgen.native_function_generation import (
     add_generated_native_functions,
@@ -81,28 +77,11 @@
     context,
     FileManager,
     make_file_manager,
-<<<<<<< HEAD
-)
-from torchgen.context import (
-    method_with_native_function,
-    native_function_manager,
-    with_native_function_and_indices,
-    with_native_function,
-)
-import torchgen.dest as dest
-from torchgen.gen_functionalization_type import (
-    gen_functionalization_definition,
-    gen_functionalization_registration,
-    gen_functionalization_view_inverse_declaration,
-    gen_composite_view_copy_kernel,
-    gen_symint_view_copy_kernel,
-=======
     mapMaybe,
     NamespaceHelper,
     Target,
     YamlDumper,
     YamlLoader,
->>>>>>> f5b460b2
 )
 
 T = TypeVar("T")
@@ -126,7 +105,7 @@
 #   - 'api' has conversions for how to translate JIT schema into
 #     the various C++ APIs that the codegen interacts with.  There
 #     are in fact THREE different C++ APIs: the public C++ API,
-#     the dispatcher API, and the legacy disaptcher API.  See each
+#     the dispatcher API, and the legacy dispatcher API.  See each
 #     of these respective files for more information
 
 # ~~~~~~~~~~~~~~~~~~~~~~~~~~~~~~~~~~~~~~~~~~~~~~~~~~~~~~~~~~~~~~~~~~~ #
@@ -134,37 +113,6 @@
 #                         HELPER FUNCTIONS
 #
 # ~~~~~~~~~~~~~~~~~~~~~~~~~~~~~~~~~~~~~~~~~~~~~~~~~~~~~~~~~~~~~~~~~~~ #
-
-
-class NamespaceHelper:
-    """A helper for constructing the namespace open and close strings for a nested set of namespaces.
-
-    e.g. for namespace_str torch::lazy,
-
-    prologue:
-    namespace torch {
-    namespace lazy {
-
-    epilogue:
-    } // namespace lazy
-    } // namespace torch
-    """
-
-    def __init__(self, namespace_str: str):
-        # cpp_namespace can be a colon joined string such as torch::lazy
-        cpp_namespaces = namespace_str.split("::")
-        self.prologue_ = "\n".join([f"namespace {n} {{" for n in cpp_namespaces])
-        self.epilogue_ = "\n".join(
-            [f"}} // namespace {n}" for n in reversed(cpp_namespaces)]
-        )
-
-    @property
-    def prologue(self) -> str:
-        return self.prologue_
-
-    @property
-    def epilogue(self) -> str:
-        return self.epilogue_
 
 
 # A custom loader for YAML to let us also keep track of line numbers
@@ -1404,6 +1352,88 @@
     )
 
 
+# Return native function declarations grouped by their namespaces.
+def get_native_function_declarations(
+    *,
+    grouped_native_functions: Sequence[Union[NativeFunction, NativeFunctionsGroup]],
+    backend_indices: Dict[DispatchKey, BackendIndex],
+) -> List[str]:
+    declarations: List[str] = []
+    ns_grouped_kernels: Dict[str, List[str]] = defaultdict(list)
+    newline = "\n"
+    for f in grouped_native_functions:
+        native_function_namespaces = set()
+        for backend_idx in backend_indices.values():
+            backend_metadata = backend_idx.get_kernel(f)
+            namespace = (
+                backend_metadata.cpp_namespace
+                if backend_metadata
+                else DEFAULT_KERNEL_NAMESPACE
+            )
+            native_function_namespaces.add(namespace)
+            assert (
+                len(native_function_namespaces) == 1
+            ), "Codegen only supports one namespace per operator."
+            ns_grouped_kernels[namespace].extend(
+                dest.compute_native_function_declaration(f, backend_idx)
+            )
+
+    for namespace, kernels in ns_grouped_kernels.items():
+        ns_helper = NamespaceHelper(
+            namespace_str=namespace,
+            entity_name="",
+            max_level=3,
+        )
+        # Convert to a set first to remove duplicate kernel names. Backends are
+        # allowed to repeat kernel names; only generate the declaration once!
+        ordered_kernels = list(OrderedDict.fromkeys(kernels))
+        declarations.extend(
+            f"""
+{ns_helper.prologue}
+{newline.join(ordered_kernels)}
+{ns_helper.epilogue}
+        """.split(
+                newline
+            )
+        )
+    return declarations
+
+
+# Return native function schema registration code for aten and other namespaces.
+def get_native_function_schema_registrations(
+    *,
+    native_functions: Sequence[NativeFunction],
+    schema_selector: SelectiveBuilder,
+) -> Tuple[List[str], str]:
+    ns_native_functions: Dict[str, List[NativeFunction]] = defaultdict(list)
+    for native_function in native_functions:
+        ns_native_functions[native_function.namespace].append(native_function)
+    schema_registrations = ""
+    aten_schema_registrations = []
+    custom_namespace = None
+    for namespace, funcs in ns_native_functions.items():
+
+        schema_registrations_body = list(
+            mapMaybe(RegisterSchema(schema_selector), funcs)
+        )
+        # NB: we have to separate aten namespace registration from other namespaces,
+        # because in the template we hardcoded an operator for ATen already.
+        if namespace == "aten":
+            aten_schema_registrations = schema_registrations_body
+        else:
+            assert custom_namespace is None or namespace == custom_namespace, (
+                "Only one custom namespace (other than 'aten') is currently supported, "
+                f" but getting {namespace} and {custom_namespace}"
+            )
+            custom_namespace = namespace
+            tab = "\t"
+            schema_registrations += f"""
+TORCH_LIBRARY({custom_namespace}, m) {{
+  {tab.join(schema_registrations_body)}
+}};"""
+    return (aten_schema_registrations, schema_registrations)
+
+
 def gen_aggregated_headers(
     *,
     native_functions: Sequence[NativeFunction],
@@ -1480,27 +1510,15 @@
             ),
         },
     )
+    declarations = get_native_function_declarations(
+        grouped_native_functions=grouped_native_functions,
+        backend_indices=backend_indices,
+    )
     cpu_fm.write(
         "NativeFunctions.h",
         lambda: {
             "NativeFunctions_includes": ["#include <ATen/NativeMetaFunctions.h>"],
-            "NativeFunctions_declarations": list(
-                concatMap(
-                    # Convert to a set first to remove duplicate kernel names.
-                    # Backends are allowed to repeat kernel names; only generate the declaration once!
-                    lambda f: list(
-                        OrderedDict.fromkeys(
-                            concatMap(
-                                lambda backend_idx: dest.compute_native_function_declaration(
-                                    f, backend_idx
-                                ),
-                                backend_indices.values(),
-                            )
-                        )
-                    ),
-                    grouped_native_functions,
-                )
-            ),
+            "NativeFunctions_declarations": declarations,
         },
     )
 
@@ -1628,7 +1646,9 @@
                     ),
                 },
             )
-
+        declarations = get_native_function_declarations(
+            grouped_native_functions=grouped_functions, backend_indices=backend_indices
+        )
         ops_fm.write_with_template(
             f"{name}_native.h",
             "NativeFunction.h",
@@ -1636,23 +1656,7 @@
                 "extra_includes": (
                     f"#include <ATen/ops/{name}_meta.h>" if is_structured else []
                 ),
-                "native_function_declarations": list(
-                    concatMap(
-                        # Convert to a set first to remove duplicate kernel names.
-                        # Backends are allowed to repeat kernel names; only generate the declaration once!
-                        lambda f: list(
-                            OrderedDict.fromkeys(
-                                concatMap(
-                                    lambda backend_idx: dest.compute_native_function_declaration(
-                                        f, backend_idx
-                                    ),
-                                    backend_indices.values(),
-                                )
-                            )
-                        ),
-                        grouped_functions,
-                    )
-                ),
+                "native_function_declarations": declarations,
             },
         )
 
@@ -2128,32 +2132,12 @@
     if force_schema_registration:
         schema_selector = SelectiveBuilder.get_nop_selector()
 
-    ns_native_functions: Dict[str, List[NativeFunction]] = defaultdict(list)
-    for native_function in native_functions:
-        ns_native_functions[native_function.namespace].append(native_function)
-    schema_registrations = ""
-    aten_schema_registrations = []
-    custom_namespace = None
-    for namespace, funcs in ns_native_functions.items():
-
-        schema_registrations_body = list(
-            mapMaybe(RegisterSchema(schema_selector), funcs)
-        )
-        # NB: we have to separate aten namespace registration from other namespaces,
-        # because in the template we hardcoded an operator for ATen already.
-        if namespace == "aten":
-            aten_schema_registrations = schema_registrations_body
-        else:
-            assert custom_namespace is None or namespace == custom_namespace, (
-                "Only one custom namespace (other than 'aten') is currently supported, "
-                f" but getting {namespace} and {custom_namespace}"
-            )
-            custom_namespace = namespace
-            tab = "\t"
-            schema_registrations += f"""
-TORCH_LIBRARY({custom_namespace}, m) {{
-  {tab.join(schema_registrations_body)}
-}};"""
+    (
+        aten_schema_registrations,
+        schema_registrations,
+    ) = get_native_function_schema_registrations(
+        native_functions=native_functions, schema_selector=schema_selector
+    )
     cpu_fm.write(
         "RegisterSchema.cpp",
         lambda: {
@@ -2535,8 +2519,6 @@
         if isinstance(g, NativeFunctionsViewGroup)
     ]
 
-    template_dir = os.path.join(options.source_path, "templates")
-
     # NB: It is mandatory to NOT use os.path.join here, as the install directory
     # will eventually be ingested by cmake, which does not respect Windows style
     # path slashes.  If you switch this to use os.path.join, you'll get an error
@@ -2557,18 +2539,6 @@
     cpu_vec_fm = make_file_manager(options=options)
     cuda_fm = make_file_manager(options=options)
     ops_fm = make_file_manager(options=options, install_dir=ops_install_dir)
-
-    extra_cuda_headers = """\
-#include <c10/cuda/CUDAGuard.h>
-#include <ATen/cuda/ATenCUDAGeneral.h>
-#include <ATen/cuda/CUDADevice.h>
-#include <ATen/cuda/CUDAContext.h>"""
-    if options.rocm:
-        extra_cuda_headers = """\
-#include <ATen/hip/impl/HIPGuardImplMasqueradingAsCUDA.h>
-#include <ATen/hip/ATenHIPGeneral.h>
-#include <ATen/hip/HIPDevice.h>
-#include <ATen/hip/HIPContext.h>"""
 
     # Only a limited set of dispatch keys get CPUFunctions.h headers generated
     # for them; this is the set
