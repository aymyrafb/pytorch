--- conflicted
+++ resolved
@@ -1,17 +1,12 @@
 # Owner(s): ["oncall: quantization"]
 
-<<<<<<< HEAD
 import torch
 import random
-=======
-from torch.ao.quantization.experimental.quantizer import APoTQuantizer
->>>>>>> ea6fa8dc
 import unittest
 from torch.ao.quantization.experimental.quantizer import APoTQuantizer
 from torch.ao.quantization.experimental.APoT_tensor import TensorAPoT
 
 class TestQuantizedTensor(unittest.TestCase):
-<<<<<<< HEAD
     r""" Tests int_repr on APoTQuantizer with random tensor2quantize
     and hard-coded values b=4, k=2
     """
@@ -28,17 +23,11 @@
         # get apot quantized tensor result
         qtensor = quantizer.quantize_APoT(tensor2quantize=tensor2quantize)
 
-        tensor_apot = TensorAPoT(quantizer)
+        tensor_apot = TensorAPoT(quantizer, orig_tensor2quantize)
 
-        qtensor_int_rep = tensor_apot.int_repr(orig_tensor2quantize)
+        qtensor_int_rep = tensor_apot.int_repr()
 
         self.assertTrue(torch.equal(qtensor, qtensor_int_rep))
-=======
-    def test_int_repr(self):
-        quantizer = APoTQuantizer()
-        with self.assertRaises(NotImplementedError):
-            quantizer.int_repr()
->>>>>>> ea6fa8dc
 
 if __name__ == '__main__':
     unittest.main()