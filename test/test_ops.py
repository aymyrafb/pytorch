# Owner(s): ["module: unknown"]

from collections.abc import Sequence
from functools import partial
import warnings
import unittest
import itertools
import torch
import contextlib
from importlib import import_module
from torch.utils._pytree import tree_map

from torch.testing import make_tensor
from torch.testing._internal.common_dtype import (
    floating_and_complex_types_and,
    all_types_and_complex_and,
)

from torch.testing._internal.common_utils import (
    TestCase,
    is_iterable_of_tensors,
    run_tests,
    IS_SANDCASTLE,
    clone_input_helper,
    IS_CI,
    suppress_warnings,
    noncontiguous_like,
    TEST_WITH_ASAN,
    TEST_WITH_UBSAN,
    IS_WINDOWS,
    IS_FBCODE,
    first_sample,
    parametrize,
)
from torch.testing._internal.common_methods_invocations import (
    op_db,
    _NOTHING,
    UnaryUfuncInfo,
    ReductionOpInfo,
    ReductionPythonRefInfo,
    SpectralFuncInfo,
    ops_and_refs,
    python_ref_db,
    BinaryUfuncInfo,
)
from torch.testing._internal.common_device_type import (
    deviceCountAtLeast,
    instantiate_device_type_tests,
    ops,
    onlyCUDA,
    onlyCPU,
    onlyNativeDeviceTypes,
    OpDTypes,
    skipCUDAIfRocm,
    skipMeta,
)
from torch._subclasses.fake_tensor import (
    FakeTensor,
    FakeTensorMode,
)
from torch.utils._python_dispatch import enable_torch_dispatch_mode
import torch._prims as prims
from torch._prims.context import TorchRefsMode

import torch.testing._internal.opinfo_helper as opinfo_helper
from torch.testing._internal import composite_compliance

from torch.utils._pytree import tree_flatten
from torch.utils._python_dispatch import push_torch_dispatch_mode, TorchDispatchMode

# TODO: fixme https://github.com/pytorch/pytorch/issues/68972
torch.set_default_dtype(torch.float32)

# variant testing is only done with torch.float and torch.cfloat to avoid
#   excessive test times and maximize signal to noise ratio
_variant_ops = partial(
    ops, dtypes=OpDTypes.supported, allowed_dtypes=(torch.float, torch.cfloat)
)

# Get names of all the operators which have ref in their entry in OpInfo (testing infra)
#   except for elementwise unary operators (separately implemented in test/test_unary_ufuncs.py),
#   elementwise binary operators (separately implemented in test_binary_ufuncs.py),
#   reduction operations (separately impelemented in test_reductions.py),
#   and Spectral Functions (separately implemented for only 1D as of now, in test/test_spectral_ops.py)
_ref_test_ops = tuple(
    filter(
        lambda op: not isinstance(
            op, (UnaryUfuncInfo, ReductionOpInfo, SpectralFuncInfo, BinaryUfuncInfo)
        )
        and op.ref is not None
        and op.ref is not _NOTHING,
        op_db,
    )
)
_ops_and_refs = op_db + python_ref_db

# Tests that apply to all operators and aren't related to any particular
#   system
class TestCommon(TestCase):
    exact_dtype = True

    # Verifies, on teardown, that no OpInfo is still using dynamic dtypes in CI
    @classmethod
    def tearDownClass(cls):
        super().tearDownClass()

        if IS_CI:
            err_msg = (
                "The operator(s) below is(are) using dynamic_dtypes in the OpInfo entries."
                "This is OK for testing, but be sure to set the dtypes manually before landing your PR!"
            )
            # Assure no opinfo entry has dynamic_dtypes
            filtered_ops = list(filter(opinfo_helper.is_dynamic_dtype_set, op_db))
            for op in filtered_ops:
                fmt_str = opinfo_helper.str_format_dynamic_dtype(op)
                err_msg += "\n" + fmt_str

            assert len(filtered_ops) == 0, err_msg

    # Validates that each OpInfo specifies its forward and backward dtypes
    #   correctly for CPU and CUDA devices
    @unittest.skipIf(TEST_WITH_ASAN, "Skipped under ASAN")
    @skipMeta
    @onlyNativeDeviceTypes
    @ops(ops_and_refs, dtypes=OpDTypes.none)
    def test_dtypes(self, device, op):
        # Check complex32 support only if the op claims.
        # TODO: Once the complex32 support is better, we should add check for complex32 unconditionally.
        device_type = torch.device(device).type
        include_complex32 = (
            (torch.complex32,)
            if op.supports_dtype(torch.complex32, device_type)
            else ()
        )

        # dtypes to try to backward in
        allowed_backward_dtypes = floating_and_complex_types_and(
            *((torch.half, torch.bfloat16) + include_complex32)
        )

        # lists for (un)supported dtypes
        supported_dtypes = set()
        unsupported_dtypes = set()
        supported_backward_dtypes = set()
        unsupported_backward_dtypes = set()

        def unsupported(dtype):
            unsupported_dtypes.add(dtype)
            if dtype in allowed_backward_dtypes:
                unsupported_backward_dtypes.add(dtype)

        for dtype in all_types_and_complex_and(
            *((torch.half, torch.bfloat16, torch.bool) + include_complex32)
        ):
            # tries to acquire samples - failure indicates lack of support
            requires_grad = dtype in allowed_backward_dtypes
            try:
                samples = tuple(
                    op.sample_inputs(device, dtype, requires_grad=requires_grad)
                )
            except Exception as e:
                unsupported(dtype)
                continue

            for sample in samples:
                # tries to call operator with the sample - failure indicates
                #   lack of support
                try:
                    result = op(sample.input, *sample.args, **sample.kwargs)
                    supported_dtypes.add(dtype)
                except Exception as e:
                    # NOTE: some ops will fail in forward if their inputs
                    #   require grad but they don't support computing the gradient
                    #   in that type! This is a bug in the op!
                    unsupported(dtype)
                    continue

                # Checks for backward support in the same dtype, if the input has
                # one or more tensors requiring grad
                def _tensor_requires_grad(x):
                    if isinstance(x, dict):
                        for k, v in x.items():
                            if _tensor_requires_grad(v):
                                return True
                    if isinstance(x, (list, tuple)):
                        for a in x:
                            if _tensor_requires_grad(a):
                                return True
                    if isinstance(x, torch.Tensor) and x.requires_grad:
                        return True

                    return False

                requires_grad = _tensor_requires_grad(sample.input) \
                    or _tensor_requires_grad(sample.args) or _tensor_requires_grad(sample.kwargs)
                if not requires_grad:
                    continue

                try:
                    result = sample.output_process_fn_grad(result)
                    if isinstance(result, torch.Tensor):
                        backward_tensor = result
                    elif isinstance(result, Sequence) and isinstance(
                        result[0], torch.Tensor
                    ):
                        backward_tensor = result[0]
                    else:
                        continue

                    # Note: this grad may not have the same dtype as dtype
                    # For functions like complex (float -> complex) or abs
                    #   (complex -> float) the grad tensor will have a
                    #   different dtype than the input.
                    #   For simplicity, this is still modeled as these ops
                    #   supporting grad in the input dtype.
                    grad = torch.randn_like(backward_tensor)
                    backward_tensor.backward(grad)
                    supported_backward_dtypes.add(dtype)
                except Exception as e:
                    unsupported_backward_dtypes.add(dtype)

        # Checks that dtypes are listed correctly and generates an informative
        #   error message

        supported_forward = supported_dtypes - unsupported_dtypes
        partially_supported_forward = supported_dtypes & unsupported_dtypes
        unsupported_forward = unsupported_dtypes - supported_dtypes
        supported_backward = supported_backward_dtypes - unsupported_backward_dtypes
        partially_supported_backward = (
            supported_backward_dtypes & unsupported_backward_dtypes
        )
        unsupported_backward = unsupported_backward_dtypes - supported_backward_dtypes

        device_type = torch.device(device).type

        claimed_forward = set(op.supported_dtypes(device_type))
        supported_but_unclaimed_forward = supported_forward - claimed_forward
        claimed_but_unsupported_forward = claimed_forward & unsupported_forward

        claimed_backward = set(op.supported_backward_dtypes(device_type))
        supported_but_unclaimed_backward = supported_backward - claimed_backward
        claimed_but_unsupported_backward = claimed_backward & unsupported_backward

        # Partially supporting a dtype is not an error, but we print a warning
        if (len(partially_supported_forward) + len(partially_supported_backward)) > 0:
            msg = "Some dtypes for {0} on device type {1} are only partially supported!\n".format(
                op.name, device_type
            )
            if len(partially_supported_forward) > 0:
                msg = (
                    msg
                    + "The following dtypes only worked on some samples during forward: {0}.\n".format(
                        partially_supported_forward
                    )
                )
            if len(partially_supported_backward) > 0:
                msg = (
                    msg
                    + "The following dtypes only worked on some samples during backward: {0}.\n".format(
                        partially_supported_backward
                    )
                )
            print(msg)

        if (
            len(supported_but_unclaimed_forward)
            + len(claimed_but_unsupported_forward)
            + len(supported_but_unclaimed_backward)
            + len(claimed_but_unsupported_backward)
        ) == 0:
            return

        # Reference operators often support additional dtypes, and that's OK
        if op in python_ref_db:
            if (
                len(claimed_but_unsupported_forward)
                + len(claimed_but_unsupported_backward)
            ) == 0:
                return

        # Generates error msg
        msg = "The supported dtypes for {0} on device type {1} are incorrect!\n".format(
            op.name, device_type
        )
        if len(supported_but_unclaimed_forward) > 0:
            msg = (
                msg
                + "The following dtypes worked in forward but are not listed by the OpInfo: {0}.\n".format(
                    supported_but_unclaimed_forward
                )
            )
        if len(supported_but_unclaimed_backward) > 0:
            msg = (
                msg
                + "The following dtypes worked in backward but are not listed by the OpInfo: {0}.\n".format(
                    supported_but_unclaimed_backward
                )
            )
        if len(claimed_but_unsupported_forward) > 0:
            msg = (
                msg
                + "The following dtypes did not work in forward but are listed by the OpInfo: {0}.\n".format(
                    claimed_but_unsupported_forward
                )
            )
        if len(claimed_but_unsupported_backward) > 0:
            msg = (
                msg
                + "The following dtypes did not work in backward but are listed by the OpInfo: {0}.\n".format(
                    claimed_but_unsupported_backward
                )
            )

        self.fail(msg)

    # Validates that each OpInfo works correctly on different CUDA devices
    @onlyCUDA
    @deviceCountAtLeast(2)
    @ops(op_db, allowed_dtypes=(torch.float32, torch.long))
    def test_multiple_devices(self, devices, dtype, op):
        for cuda_device_str in devices:
            cuda_device = torch.device(cuda_device_str)
            # NOTE: only tests on first sample
            samples = op.sample_inputs(cuda_device, dtype)
            sample = first_sample(self, samples)
            result = op(sample.input, *sample.args, **sample.kwargs)

            if isinstance(result, torch.Tensor):
                self.assertTrue(result.device == cuda_device)
            elif is_iterable_of_tensors(result):
                self.assertTrue(all(map(lambda t: t.device == cuda_device, result)))
            else:
                self.skipTest(
                    "Skipped! Only supports single tensor or iterable of tensor outputs."
                )

    # Tests that the function and its (ndarray-accepting) reference produce the same
    #   values on the tensors from sample_inputs func for the corresponding op.
    # This test runs in double and complex double precision because
    # NumPy does computation internally using double precision for many functions
    # resulting in possible equality check failures.
    @unittest.skipIf(TEST_WITH_ASAN, "Skipped under ASAN")
    @onlyNativeDeviceTypes
    @suppress_warnings
    @ops(_ref_test_ops, allowed_dtypes=(torch.float64, torch.long, torch.complex128))
    def test_numpy_ref(self, device, dtype, op):
        try:
            # Sets the default dtype to NumPy's default dtype of double
            cur_default = torch.get_default_dtype()
            torch.set_default_dtype(torch.double)
            for sample_input in op.reference_inputs(device, dtype):
                self.compare_with_reference(
                    op, op.ref, sample_input, exact_dtype=(dtype is not torch.long)
                )
        finally:
            torch.set_default_dtype(cur_default)

    # Tests that experimental Python References can propagate shape, dtype,
    # and device metadata properly.
    # See https://github.com/pytorch/pytorch/issues/78050 for a discussion of stride propagation.
    @unittest.skipIf(TEST_WITH_ASAN, "Skipped under ASAN")
    @onlyNativeDeviceTypes
    @ops(python_ref_db)
    def test_python_ref_meta(self, device, dtype, op):
        mode = torch._prims.utils.get_prim_fake_mode()

        def _to_tensormeta(x):
            if isinstance(x, torch.Tensor):
                out = FakeTensor.from_tensor(x, mode)
                return out
            return x

        # TODO: iterate over requires_grad true/false
        for sample in op.reference_inputs(device, dtype, requires_grad=False):
            result = op(sample.input, *sample.args, **sample.kwargs)

            meta_sample = sample.transform(_to_tensormeta)
            try:
                with enable_torch_dispatch_mode(mode):
                    meta_result = op(meta_sample.input, *meta_sample.args, **meta_sample.kwargs)
            except torch._subclasses.fake_tensor.UnsupportedFakeTensorException:
                continue

            if isinstance(result, torch.Tensor):
                prims.utils.compare_tensor_meta(result, meta_result)
            elif isinstance(result, Sequence):
                for a, b in zip(result, meta_result):
                    if isinstance(a, torch.Tensor) or isinstance(b, torch.Tensor):
                        prims.utils.compare_tensor_meta(a, b)

    def _ref_test_helper(self, ctx, device, dtype, op, skip_zero_numel=False, skip_zero_dim=False):
        # NOTE: this test works by comparing the reference
        ex = None
        for sample in op.reference_inputs(device, dtype, requires_grad=False):
            if isinstance(sample.input, torch.Tensor) and sample.input.numel() == 0 and skip_zero_numel:
                continue
            if isinstance(sample.input, torch.Tensor) and sample.input.ndim == 0 and skip_zero_dim:
                continue
            with ctx():
                ref_result = op(sample.input, *sample.args, **sample.kwargs)
            torch_result = op.torch_opinfo(sample.input, *sample.args, **sample.kwargs)

            for a, b in zip(tree_flatten(ref_result)[0], tree_flatten(torch_result)[0]):
                if isinstance(a, torch.Tensor) or isinstance(b, torch.Tensor):
                    prims.utils.compare_tensor_meta(a, b)
                    if getattr(op, 'validate_view_consistency', True):
                        self.assertEqual(a._is_view(), b._is_view())

            # Computes the dtype the more precise computatino would occur in
            precise_dtype = torch.bool
            if prims.utils.is_integer_dtype(dtype):
                # Note: bool and integer dtypes do not have more
                # precise dtypes -- they simply must be close
                precise_dtype = dtype
            if prims.utils.is_float_dtype(dtype):
                precise_dtype = torch.double
            if prims.utils.is_complex_dtype(dtype):
                precise_dtype = torch.cdouble

            # Checks if the results are close
            try:
                self.assertEqual(
                    ref_result,
                    torch_result,
                    exact_stride=False,
                    exact_device=True,
                    exact_layout=True,
                    exact_is_coalesced=True,
                )
            except AssertionError as e:
                # Raises the error if the precise dtype comparison wouldn't be
                # different
                if dtype is precise_dtype:
                    raise e

                ex = e


            # Goes to next sample if these results are close
            if not ex:
                continue

            # If the results are not close, checks that the
            # reference is more accurate than the torch op
            def _make_precise(x):
                if isinstance(x, torch.Tensor) and x.dtype is dtype:
                    return x.to(precise_dtype)
                return x

            precise_sample = sample.transform(_make_precise)
            precise_result = op.torch_opinfo(precise_sample.input, *precise_sample.args, **precise_sample.kwargs)

            def _distance(a, b):
                # Special-cases boolean comparisons
                if prims.utils.is_boolean_dtype(a.dtype):
                    assert b.dtype is torch.bool
                    return (a ^ b).sum()

                same = (a == b)
                if prims.utils.is_float_dtype(a.dtype) or prims.utils.is_complex_dtype(a.dtype):
                    same = torch.logical_or(same, torch.logical_and(torch.isnan(a), torch.isnan(b)))

                actual_error = torch.where(same, 0, torch.abs(a - b)).sum()
                return actual_error

            ref_distance = 0
            for a, b in zip(tree_flatten(ref_result)[0], tree_flatten(precise_result)[0]):
                ref_distance = ref_distance + _distance(a, b)

            torch_distance = 0
            for a, b in zip(tree_flatten(torch_result)[0], tree_flatten(precise_result)[0]):
                torch_distance = torch_distance + _distance(a, b)

            # TODO: consider adding some tolerance to this comparison
            msg = f"Reference result was farther ({ref_distance}) from the precise " \
                  f"computation than the torch result was ({torch_distance})!"
            self.assertTrue(ref_distance <= torch_distance, msg=msg)

        # Reports numerical accuracy discrepancies
        if ex is not None:
            msg = "Test passed because the reference was more accurate than the torch operator."
            warnings.warn(msg)

    # Tests that experimental Python References perform the same computation
    # as the operators they reference, when operator calls in the torch
    # namesapce are remapped to the refs namespace (torch.foo becomes refs.foo).
    @unittest.skipIf(TEST_WITH_ASAN, "Skipped under ASAN")
    @onlyNativeDeviceTypes
    @ops(python_ref_db)
    def test_python_ref(self, device, dtype, op):
        # In this test, primTorch refs call into the refs namespace
        # For example, a ref with torch.foo in it will calls refs.foo instead
        # Direct calls to refs and prims are not affected
        self._ref_test_helper(lambda: TorchRefsMode.push(strict=True), device, dtype, op)

    # Tests that experimental Python References perform the same computation
    # as the operators they reference, when operator calls in the torch
    # namespace are preserved (torch.foo remains torch.foo).
    @unittest.skipIf(TEST_WITH_ASAN, "Skipped under ASAN")
    @onlyNativeDeviceTypes
    @ops(python_ref_db)
    def test_python_ref_torch_fallback(self, device, dtype, op):
        # In this test, refs call into the torch namespace (after the initial invocation)
        # For example, a ref with torch.foo in it will call torch.foo instead of refs.foo
        # Direct calls to refs and prims are not translated
        self._ref_test_helper(contextlib.nullcontext, device, dtype, op)

    @unittest.skipIf(TEST_WITH_ASAN, "Skipped under ASAN")
    @onlyCUDA
    @skipCUDAIfRocm
    @ops(python_ref_db)
    @parametrize('executor', ['aten', 'nvfuser'])
    def test_python_ref_executor(self, device, dtype, op, executor):
        # TODO: Not all dtypes are supported with nvfuser
        from torch._prims.utils import _torch_dtype_to_nvfuser_dtype_map
        if executor == "nvfuser" and dtype not in _torch_dtype_to_nvfuser_dtype_map:
            raise unittest.SkipTest(f"nvfuser doesn't support dtype {dtype}")

        # nvFuser tests are rather slow so we only run int32 and float32 types
        if executor == "nvfuser" and dtype not in [torch.int32, torch.float32]:
            raise unittest.SkipTest("skipped for speed")

        if executor == "nvfuser" and not op.supports_nvfuser:
            raise unittest.SkipTest(f"{op.name} doesn't support nvfuser")

        # nvFuser doesn't support reduction operations on 0-dim tensors yet
        skip_zero_dim = False
        if executor == "nvfuser" and isinstance(op, ReductionPythonRefInfo):
            skip_zero_dim = True

        # skip zero-dim tensors for some composites of reduction operations
        normalization_ops = ["_refs.softmax", "_refs.logsumexp", "_refs.log_softmax"]
        if executor == "nvfuser" and op.name in normalization_ops:
            skip_zero_dim = True

        from torch._prims.executor import make_traced
        from copy import copy
        op = copy(op)
        op.op = partial(make_traced(op.op), executor=executor)
        self._ref_test_helper(
            contextlib.nullcontext,
            device,
            dtype,
            op,
            skip_zero_numel=(executor == "nvfuser"),  # nvfuser doesn't support zero-sized tensors
            skip_zero_dim=skip_zero_dim,
        )

    @skipMeta
    @onlyNativeDeviceTypes
    @ops([op for op in op_db if op.error_inputs_func is not None], dtypes=OpDTypes.none)
    def test_errors(self, device, op):
        error_inputs = op.error_inputs(device)
        for ei in error_inputs:
            si = ei.sample_input
            with self.assertRaisesRegex(ei.error_type, ei.error_regex):
                op(si.input, *si.args, **si.kwargs)

    @skipMeta
    @onlyNativeDeviceTypes
    @ops([op for op in python_ref_db if op.error_inputs_func is not None], dtypes=OpDTypes.none)
    def test_python_ref_errors(self, device, op):
        mode = torch._prims.utils.get_prim_fake_mode()

        def _to_tensormeta(x):
            if isinstance(x, torch.Tensor):
                return FakeTensor.from_tensor(x, mode)
            return x

        error_inputs = op.error_inputs(device)
        for ei in error_inputs:
            si = ei.sample_input
            meta_sample = si.transform(_to_tensormeta)
            # TODO: match strings
            with self.assertRaisesRegex(ei.error_type, ""):
                op(meta_sample.input, *meta_sample.args, **meta_sample.kwargs)

    # Tests that the function produces the same result when called with
    #   noncontiguous tensors.
    # TODO: get working with Windows by addressing failing operators
    # TODO: get working with ASAN by addressing failing operators
    @unittest.skipIf(IS_WINDOWS, "Skipped under Windows")
    @unittest.skipIf(TEST_WITH_ASAN, "Skipped under ASAN")
    @onlyNativeDeviceTypes
    @suppress_warnings
    @ops(op_db, allowed_dtypes=(torch.float32, torch.long, torch.complex64))
    def test_noncontiguous_samples(self, device, dtype, op):
        test_grad = dtype in op.supported_backward_dtypes(torch.device(device).type)
        sample_inputs = op.sample_inputs(device, dtype, requires_grad=test_grad)
        for sample_input in sample_inputs:
            t_inp, t_args, t_kwargs = (
                sample_input.input,
                sample_input.args,
                sample_input.kwargs,
            )
            noncontig_sample = sample_input.noncontiguous()
            n_inp, n_args, n_kwargs = (
                noncontig_sample.input,
                noncontig_sample.args,
                noncontig_sample.kwargs,
            )

            # Verifies sample input tensors should have no grad or history
            sample_tensor = t_inp if isinstance(t_inp, torch.Tensor) else t_inp[0]
            assert sample_tensor.grad is None
            assert sample_tensor.grad_fn is None

            # validates forward
            expected = op(t_inp, *t_args, **t_kwargs)
            actual = op(n_inp, *n_args, **n_kwargs)

            self.assertEqual(actual, expected)

            # Validate backward
            # Short-circuits if the op doesn't support grad in this device x dtype
            if not test_grad:
                continue

            expected = sample_input.output_process_fn_grad(expected)
            actual = sample_input.output_process_fn_grad(actual)

            if isinstance(expected, torch.Tensor):
                grad_for_expected = torch.randn_like(expected)
                grad_for_actual = noncontiguous_like(grad_for_expected)
            elif isinstance(expected, Sequence):
                # Filter output elements that do not require grad
                expected = [
                    t
                    for t in expected
                    if isinstance(t, torch.Tensor) and t.requires_grad
                ]
                actual = [
                    n for n in actual if isinstance(n, torch.Tensor) and n.requires_grad
                ]
                grad_for_expected = [torch.randn_like(t) for t in expected]
                grad_for_actual = [noncontiguous_like(n) for n in grad_for_expected]
            else:
                # Nothing to do if it returns a scalar or things like that
                continue

            # Concatenate inputs into a tuple
            t_inputs = (
                (t_inp,) + t_args
                if isinstance(t_inp, torch.Tensor)
                else tuple(t_inp) + t_args
            )
            n_inputs = (
                (n_inp,) + n_args
                if isinstance(n_inp, torch.Tensor)
                else tuple(n_inp) + n_args
            )

            # Filter the elemnts that are tensors that require grad
            t_input_tensors = [
                t for t in t_inputs if isinstance(t, torch.Tensor) and t.requires_grad
            ]
            n_input_tensors = [
                n for n in n_inputs if isinstance(n, torch.Tensor) and n.requires_grad
            ]

            self.assertEqual(len(t_input_tensors), len(n_input_tensors))

            # Some functions may not use all the inputs to generate gradients. One of the
            # few examples of this "odd" behaviour is F.hinge_embedding_loss
            t_grads = torch.autograd.grad(
                expected, t_input_tensors, grad_for_expected, allow_unused=True
            )
            n_grads = torch.autograd.grad(
                actual, n_input_tensors, grad_for_actual, allow_unused=True
            )

            msg = "Got different gradients for contiguous / non-contiguous inputs wrt input {}."
            for i, (t, n) in enumerate(zip(t_grads, n_grads)):
                self.assertEqual(t, n, msg=msg.format(i))

    # Separates one case from the following test_out because many ops don't properly implement the
    #   incorrectly sized out parameter warning properly yet
    # Cases test here:
    #   - out= with the correct dtype and device, but the wrong shape
    @ops(_ops_and_refs, dtypes=OpDTypes.none)
    def test_out_warning(self, device, op):
        # Prefers running in float32 but has a fallback for the first listed supported dtype
        supported_dtypes = op.supported_dtypes(self.device_type)
        if len(supported_dtypes) == 0:
            self.skipTest("Skipped! Op has not supported dtypes on this device.")
        dtype = (
            torch.float32
            if torch.float32 in supported_dtypes
            else list(supported_dtypes)[0]
        )

        samples = op.sample_inputs(device, dtype)
        for sample in samples:
            # calls it normally to get the expected result
            expected = op(sample.input, *sample.args, **sample.kwargs)
            op_out = partial(op, sample.input, *sample.args, **sample.kwargs)

            # Short-circuits if output is not a single tensor or an
            #   iterable of tensors
            if not isinstance(expected, torch.Tensor) and not is_iterable_of_tensors(
                expected, include_empty=True
            ):
                self.skipTest(
                    "Skipped! Only supports single tensor or iterable of tensor outputs."
                )

            # Validates the op doesn't support out if it claims not to
            if not op.supports_out:
                with self.assertRaises(Exception):
                    assert op_out(out=expected) != NotImplemented
                return

            # A wrapper around map that works with single tensors and always
            #   instantiates the map. Used below to apply transforms to
            #   single tensor and iterable tensor outputs.
            def _apply_out_transform(fn, out):
                if isinstance(out, torch.Tensor):
                    return fn(out)

                # assumes (see above) that out is an iterable of tensors
                return tuple(map(fn, out))

            # Extracts strides from a tensor or iterable of tensors into a tuple
            def _extract_strides(out):
                if isinstance(out, torch.Tensor):
                    return (out.stride(),)

                # assumes (see above) that out is an iterable of tensors
                return tuple(map(lambda t: t.stride(), out))

            # Extracts data pointers from a tensor or iterable of tensors into a tuple
            # NOTE: only extracts on the CPU and CUDA device types since some
            #   device types don't have storage
            def _extract_data_ptrs(out):
                if self.device_type != "cpu" and self.device_type != "cuda":
                    return ()

                if isinstance(out, torch.Tensor):
                    return (out.data_ptr(),)

                # assumes (see above) that out is an iterable of tensors
                return tuple(map(lambda t: t.data_ptr(), out))

            @suppress_warnings
            def _compare_out(transform, *, compare_strides_and_data_ptrs=True):
                out = _apply_out_transform(transform, expected)
                original_strides = _extract_strides(out)
                original_ptrs = _extract_data_ptrs(out)

                op_out(out=out)
                final_strides = _extract_strides(out)
                final_ptrs = _extract_data_ptrs(out)

                self.assertEqual(expected, out)

                if compare_strides_and_data_ptrs:
                    stride_msg = "Strides are not the same! Original strides were {0} and strides are now {1}".format(
                        original_strides, final_strides
                    )
                    self.assertEqual(original_strides, final_strides, msg=stride_msg)
                    self.assertEqual(original_ptrs, final_ptrs)

            # Case Zero: out= with the correct dtype and device, but the wrong shape
            #   Expected behavior: if nonempty, resize with a warning.
            def _case_zero_transform(t):
                wrong_shape = list(t.shape)

                if len(wrong_shape) == 0:
                    # Handles scalar tensor case (empty list)
                    wrong_shape = [2]
                else:
                    wrong_shape[-1] = wrong_shape[-1] + 1
                return make_tensor(wrong_shape, dtype=t.dtype, device=t.device)

            # Verifies the out values are correct
            _compare_out(_case_zero_transform, compare_strides_and_data_ptrs=False)

            # Additionally validates that the appropriate warning is thrown if a nonempty
            #   tensor is resized.
            def _any_nonempty(out):
                if isinstance(out, torch.Tensor):
                    return out.numel() > 0

                return any(x.numel() > 0 for x in out)

            out = _apply_out_transform(_case_zero_transform, expected)
            msg_fail = "Resized a non-empty tensor but did not warn about it."
            if _any_nonempty(out):
                with self.assertWarnsRegex(
                    UserWarning, "An output with one or more elements", msg=msg_fail
                ):
                    op_out(out=out)

    # Validates ops implement the correct out= behavior
    # See https://github.com/pytorch/pytorch/wiki/Developer-FAQ#how-does-out-work-in-pytorch
    #   for a description of the correct behavior
    # Validates the following cases:
    #   - Case 0: out has the correct shape, dtype, and device but is full of extremal values
    #   - Case 1: out has the correct shape, dtype, and device but is noncontiguous
    #   - Case 2: out has the correct dtype and device, but is zero elements
    #   - Case 3: out has the correct shape and dtype, but is on a different device type
    #   - Case 4: out has the with correct shape and device, but a dtype that cannot
    #       "safely" cast to
    @ops(_ops_and_refs, dtypes=OpDTypes.any_one)
    def test_out(self, device, dtype, op):
        # Prefers running in float32 but has a fallback for the first listed supported dtype
        samples = op.sample_inputs(device, dtype)
        for sample in samples:
            # calls it normally to get the expected result
            expected = op(sample.input, *sample.args, **sample.kwargs)
            op_out = partial(op, sample.input, *sample.args, **sample.kwargs)

            # Short-circuits if output is not a single tensor or an
            #   iterable of tensors
            if not isinstance(expected, torch.Tensor) and not is_iterable_of_tensors(
                expected, include_empty=True
            ):
                self.skipTest(
                    "Skipped! Only supports single tensor or iterable of tensor outputs."
                )

            # Validates the op doesn't support out if it claims not to
            if not op.supports_out:
                with self.assertRaises(Exception):
                    assert op_out(out=expected) != NotImplemented
                return

            # A wrapper around map that works with single tensors and always
            #   instantiates the map. Used below to apply transforms to
            #   single tensor and iterable tensor outputs.
            def _apply_out_transform(fn, out):
                if isinstance(out, torch.Tensor):
                    return fn(out)

                # assumes (see above) that out is an iterable of tensors
                return tuple(map(fn, out))

            # Extracts strides from a tensor or iterable of tensors into a tuple
            def _extract_strides(out):
                if isinstance(out, torch.Tensor):
                    return (out.stride(),)

                # assumes (see above) that out is an iterable of tensors
                return tuple(map(lambda t: t.stride(), out))

            # Extracts data pointers from a tensor or iterable of tensors into a tuple
            # NOTE: only extracts on the CPU and CUDA device types since some
            #   device types don't have storage
            def _extract_data_ptrs(out):
                if self.device_type != "cpu" and self.device_type != "cuda":
                    return ()

                if isinstance(out, torch.Tensor):
                    return (out.data_ptr(),)

                # assumes (see above) that out is an iterable of tensors
                return tuple(map(lambda t: t.data_ptr(), out))

            def _compare_out(transform, *, compare_strides_and_data_ptrs=True):
                out = _apply_out_transform(transform, expected)
                original_strides = _extract_strides(out)
                original_ptrs = _extract_data_ptrs(out)

                op_out(out=out)
                final_strides = _extract_strides(out)
                final_ptrs = _extract_data_ptrs(out)
                self.assertEqual(expected, out)

                if compare_strides_and_data_ptrs:
                    stride_msg = "Strides are not the same! Original strides were {0} and strides are now {1}".format(
                        original_strides, final_strides
                    )
                    self.assertEqual(original_strides, final_strides, msg=stride_msg)
                    self.assertEqual(original_ptrs, final_ptrs)

            # Case 0: out= with the correct shape, dtype, and device
            #   but NaN values for floating point and complex tensors, and
            #   maximum values for integer tensors.
            #   Expected behavior: out= values have no effect on the computation.
            def _case_zero_transform(t):
                try:
                    info = torch.iinfo(t.dtype)
                    return torch.full_like(t, info.max)
                except TypeError as te:
                    # for non-integer types fills with NaN
                    return torch.full_like(t, float("nan"))


            _compare_out(_case_zero_transform)

            # Case 1: out= with the correct shape, dtype, and device,
            #   but noncontiguous.
            #   Expected behavior: strides are respected and `out` storage is not changed.
            def _case_one_transform(t):
                return make_tensor(
                    t.shape, dtype=t.dtype, device=t.device, noncontiguous=True
                )

            _compare_out(_case_one_transform)

            # Case 2: out= with the correct dtype and device, but has no elements.
            #   Expected behavior: resize without warning.
            def _case_two_transform(t):
                return make_tensor((0,), dtype=t.dtype, device=t.device)

            _compare_out(_case_two_transform, compare_strides_and_data_ptrs=False)

            # Also validates that no warning is thrown when this out is resized
            out = _apply_out_transform(_case_two_transform, expected)
            with warnings.catch_warnings(record=True) as caught:
                warnings.simplefilter("always")
                op_out(out=out)

            # Verifies no warning is a resize warning
            for w in caught:
                if "An output with one or more elements" in str(w.message):
                    self.fail(
                        "Resizing an out= argument with no elements threw a resize warning!"
                    )

            # Case 3: out= with correct shape and dtype, but wrong device.
            wrong_device = None
            if torch.device(device).type != "cpu":
                wrong_device = "cpu"
            elif torch.cuda.is_available():
                wrong_device = "cuda"

            if wrong_device is not None:

                def _case_three_transform(t):
                    return make_tensor(t.shape, dtype=t.dtype, device=wrong_device)

                out = _apply_out_transform(_case_three_transform, expected)
                msg_fail = f"Expected RuntimeError when calling with input.device={device} and out.device={wrong_device}"
                with self.assertRaises(RuntimeError, msg=msg_fail):
                    op_out(out=out)

            # Case 4: out= with correct shape and device, but a dtype
            #   that output cannot be "safely" cast to (long).
            #   Expected behavior: error.
            # NOTE: this case is filtered by dtype since some ops produce
            #   bool tensors, for example, which can be safely cast to any
            #   dtype. It is applied when single tensors are floating point or complex
            #   dtypes, or if an op returns multiple tensors when at least one such
            #   tensor is a floating point or complex dtype.
            _dtypes = floating_and_complex_types_and(torch.float16, torch.bfloat16)
            if (
                isinstance(expected, torch.Tensor)
                and expected.dtype in _dtypes
                or (
                    not isinstance(expected, torch.Tensor)
                    and any(t.dtype in _dtypes for t in expected)
                )
            ):

                def _case_four_transform(t):
                    return make_tensor(t.shape, dtype=torch.long, device=t.device)

                out = _apply_out_transform(_case_four_transform, expected)
                msg_fail = "Expected RuntimeError when doing an unsafe cast!"
                msg_fail = (
                    msg_fail
                    if not isinstance(expected, torch.Tensor)
                    else (
                        "Expected RuntimeError when doing an unsafe cast from a result of dtype "
                        f"{expected.dtype} into an out= with dtype torch.long"
                    )
                )
                with self.assertRaises(RuntimeError, msg=msg_fail):
                    op_out(out=out)

    # Tests that the forward and backward passes of operations produce the
    #   same values for the cross-product of op variants (method, inplace)
    #   against eager's gold standard op function variant
    @_variant_ops(op_db)
    def test_variant_consistency_eager(self, device, dtype, op):
        # Acquires variants (method variant, inplace variant, operator variant, inplace_operator variant, aliases)

        method = op.method_variant
        inplace = op.inplace_variant
        operator = op.operator_variant
        inplace_operator = op.inplace_operator_variant


        # list of all inplace ops: inplace variant + alias inplace variants if exist
        inplace_ops = [inplace, inplace_operator]
        variants = [method, inplace, operator, inplace_operator]
        operators = [operator, inplace_operator]

        for a_op in op.aliases:
            variants.append(a_op.op)
            variants.append(a_op.method_variant)
            variants.append(a_op.inplace_variant)
            inplace_ops.append(a_op.inplace_variant)

        inplace_variants = tuple(filter(None, inplace_ops))
        variants = tuple(filter(None, variants))
        operators = tuple(filter(None, operators))

        _requires_grad = dtype in op.supported_backward_dtypes(
            torch.device(device).type
        )

        include_conjugated_inputs = op.test_conjugated_samples and dtype.is_complex
        samples = op.sample_inputs(
            device,
            dtype,
            requires_grad=_requires_grad,
            include_conjugated_inputs=include_conjugated_inputs,
        )
        samples = list(samples)

        def _test_consistency_helper(samples, variants):
            for sample in samples:
                # TODO: Check grad for all Tensors requiring grad if sample.input is TensorList
                tensor = (
                    sample.input
                    if isinstance(sample.input, torch.Tensor)
                    else sample.input[0]
                )

                # Computes function forward and backward values
                tensor.grad = None
                expected_forward = op(sample.input, *sample.args, **sample.kwargs)
                expected_grad = None

                output_process_fn_grad = (
                    sample.output_process_fn_grad
                    if sample.output_process_fn_grad
                    else lambda x: x
                )

                # Skips inplace variants if the output dtype is not the same as
                #   the input dtype
                skip_inplace = False
                if (
                    isinstance(expected_forward, torch.Tensor)
                    and expected_forward.dtype is not tensor.dtype
                ):
                    skip_inplace = True

                # TODO: backward consistency only supported for single tensor outputs
                # TODO: backward consistency only checked on sample.input, not all
                #   tensor inputs
                # TODO: update to handle checking grads of all tensor inputs as
                #   derived from each tensor output
                if isinstance(
                    expected_forward, torch.Tensor
                ) and dtype in op.supported_backward_dtypes(torch.device(device).type):
                    output_process_fn_grad(expected_forward).sum().backward()
                    expected_grad = tensor.grad

                # Test eager consistency
                for variant in variants:
                    # Skips inplace ops
                    if variant in inplace_ops and skip_inplace:
                        continue

                    # Compares variant's forward
                    # Note: copies the to-be-modified input when testing the inplace variant
                    tensor.grad = None
                    cloned = (
                        clone_input_helper(sample.input)
                        if variant in inplace_ops
                        else sample.input
                    )

                    if variant in inplace_ops and sample.broadcasts_input:
                        with self.assertRaises(
                            RuntimeError,
                            msg=(
                                "inplace variant either incorrectly allowed "
                                "resizing or you have marked the sample {}"
                                " incorrectly with `broadcasts_self=True".format(
                                    sample.summary()
                                )
                            ),
                        ):
                            variant_forward = variant(
                                cloned, *sample.args, **sample.kwargs
                            )
                        continue

                    if variant in operators and sample.kwargs:
                        # skip samples with kwargs for operator variants
                        continue

                    variant_forward = variant(cloned, *sample.args, **sample.kwargs)
                    self.assertEqual(expected_forward, variant_forward)

                    # Compares variant's backward
                    if expected_grad is not None and (
                        variant not in inplace_ops or op.supports_inplace_autograd
                    ):
                        output_process_fn_grad(variant_forward).sum().backward()
                        self.assertEqual(expected_grad, tensor.grad)

        _test_consistency_helper(samples, variants)

        def _test_inplace_preserve_storage(samples, variants):
            for sample in samples:
                # Skips inplace variants if the output dtype is not the same as
                #   the input dtype
                expected_forward = op(sample.input, *sample.args, **sample.kwargs)
                tensor = (
                    sample.input
                    if isinstance(sample.input, torch.Tensor)
                    else sample.input[0]
                )
                skip_inplace = False
                if (
                    isinstance(expected_forward, torch.Tensor)
                    and expected_forward.dtype is not tensor.dtype
                ):
                    skip_inplace = True
                if skip_inplace:
                    return
                for variant in variants:
                    cloned = (
                        clone_input_helper(sample.input)
                        if variant in inplace_ops
                        else sample.input
                    )
                    inp_tensor = (
                        cloned if isinstance(cloned, torch.Tensor) else cloned[0]
                    )
                    data_ptr = inp_tensor.data_ptr()
                    if variant in operators and sample.kwargs:
                        # skip samples with kwargs for operator variants
                        continue

                    variant_forward = variant(cloned, *sample.args, **sample.kwargs)
                    # TODO Support non-tensor outputs if they exist for inplace ops
                    if isinstance(variant_forward, torch.Tensor):
                        self.assertEqual(
                            data_ptr, variant_forward.data_ptr(), atol=0, rtol=0
                        )
                    else:
                        self.assertTrue(
                            False,
                            "Non-tensor outputs for inplace ops are not supported",
                        )

        if len(inplace_ops) > 0:
            inplace_samples = list(
                filter(lambda sample: not sample.broadcasts_input, samples)
            )
            _test_inplace_preserve_storage(inplace_samples, inplace_variants)

    # Reference testing for operations in complex32 against complex64.
    # NOTE: We test against complex64 as NumPy doesn't have a complex32 equivalent dtype.
    @ops(op_db, allowed_dtypes=(torch.complex32,))
    def test_complex_half_reference_testing(self, device, dtype, op):
        if not op.supports_dtype(torch.complex32, device):
            unittest.skip("Does not support complex32")

        for sample in op.sample_inputs(device, dtype):
            actual = op(sample.input, *sample.args, **sample.kwargs)
            # sample.transform applies the lambda to torch.Tensor and torch.dtype.
            # However, we only want to apply it to Tensors with dtype `torch.complex32`..
            transformed_sample = sample.transform(lambda x: x.to(torch.complex64) if isinstance(
                x, torch.Tensor) and x.dtype is torch.complex32 else x)
            expected = op(
                transformed_sample.input,
                *transformed_sample.args,
                **transformed_sample.kwargs,
            )
            # Since range of chalf is much less compared to cfloat,
            # we get `inf`s easily (eg. with `pow`, `exp`),
            # so we cast `cfloat` back to `chalf`.
            expected = tree_map(lambda x: x.to(torch.complex32) if isinstance(
                x, torch.Tensor) and x.dtype is torch.complex64 else x, expected)

            # `exact_dtype` is False because for ops like real, imag
            # we get different dtypes for `actual` and `expected`
            # `chalf` input -> `half` output
            # `cfloat` input -> `float` output
            self.assertEqual(actual, expected, exact_dtype=False)

    @ops(op_db, allowed_dtypes=(torch.bool,))
    @unittest.skipIf(TEST_WITH_UBSAN, "Test uses undefined behavior")
    def test_non_standard_bool_values(self, device, dtype, op):
        # Test boolean values other than 0x00 and 0x01 (gh-54789)
        def convert_boolean_tensors(x):
            if not isinstance(x, torch.Tensor) or x.dtype != torch.bool:
                return x

            # Map False -> 0 and True -> Random value in [2, 255]
            true_vals = torch.randint(2, 255, x.shape, dtype=torch.uint8, device=x.device)
            false_vals = torch.zeros((), dtype=torch.uint8, device=x.device)
            x_int = torch.where(x, true_vals, false_vals)

            ret = x_int.view(torch.bool)
            self.assertEqual(ret, x)
            return ret

        for sample in op.sample_inputs(device, dtype):
            expect = op(sample.input, *sample.args, **sample.kwargs)

            transformed = sample.transform(convert_boolean_tensors)
            actual = op(transformed.input, *transformed.args, **transformed.kwargs)

            self.assertEqual(expect, actual)


class TestCompositeCompliance(TestCase):
    # Checks if the operator (if it is composite) is written to support most
    # backends and Tensor subclasses. See "CompositeImplicitAutograd Compliance"
    # in aten/src/ATen/native/README.md for more details
    @unittest.skipIf(
        IS_FBCODE or IS_SANDCASTLE, "__torch_dispatch__ does not work in fbcode"
    )
    @ops(op_db, allowed_dtypes=(torch.float,))
    def test_operator(self, device, dtype, op):
        samples = op.sample_inputs(device, dtype, requires_grad=False)

        for sample in samples:
            args = [sample.input] + list(sample.args)
            kwargs = sample.kwargs
            composite_compliance.check_with_mode(op, args, kwargs)
            composite_compliance.check_all_permutations(op, args, kwargs)

    @unittest.skipIf(
        IS_FBCODE or IS_SANDCASTLE, "__torch_dispatch__ does not work in fbcode"
    )
    @ops([op for op in op_db if op.supports_autograd], allowed_dtypes=(torch.float,))
    def test_backward(self, device, dtype, op):
        samples = op.sample_inputs(device, dtype, requires_grad=True)

        for sample in samples:
            args = [sample.input] + list(sample.args)
            kwargs = sample.kwargs
            composite_compliance.check_backward_formula(
                op.get_op(), args, kwargs,
                sample.output_process_fn_grad,
                op.gradcheck_wrapper)

    @unittest.skipIf(
        IS_FBCODE or IS_SANDCASTLE, "__torch_dispatch__ does not work in fbcode"
    )
    @ops(op_db, allowed_dtypes=(torch.float,))
    def test_forward_ad(self, device, dtype, op):
        if torch.float not in op.supported_backward_dtypes(device):
            raise unittest.SkipTest("Does not support autograd")

        if not op.supports_forward_ad:
            raise unittest.SkipTest("Does not support forward_ad")

        samples = op.sample_inputs(device, dtype, requires_grad=True)

        for sample in samples:
            args = [sample.input] + list(sample.args)
            kwargs = sample.kwargs
            composite_compliance.check_forward_ad_formula(
                op.get_op(), args, kwargs, op.gradcheck_wrapper)


class TestMathBits(TestCase):
    # Tests that
    # 1. The operator's output for physically conjugated/negated tensors and conjugate/negative view tensors
    # produces the same value
    # 2. The gradients are same in both cases mentioned in (1)
    # 3. If the operator's inplace variant is supported, tests that the inplace operation
    #    produces the correct value when called on a conjugate/negative view tensor and that the output
    #    has its conj/neg bit set to true
    # This test only runs for C -> R and C -> C functions
    # TODO: add tests for `R->C` functions
    # Note: This test runs for functions that take both tensors and tensorlists as input.
    def _test_math_view(
        self,
        device,
        dtype,
        op,
        samples,
        math_op_physical,
        math_op_view,
        is_bit_set,
        out_type,
    ):
        inplace_variant = op.inplace_variant

        # helper function to clone and conjugate/negate the input if its a tensor
        # else clone the sequence and conjugate/negate the first element in the sequence
        # If a requires_grad argument is provided the tensor being conjugated/negated will
        # have its requires_grad set to that value.
        def clone_and_perform_view(input, **kwargs):
            if isinstance(input, torch.Tensor):
                requires_grad = kwargs.get("requires_grad", input.requires_grad)
                with torch.no_grad():
                    # Ensure view represents the original sample input
                    input = math_op_physical(input)
                # Note: .conj() is not called under no_grad mode since it's not allowed to modify a
                # view created in no_grad mode. Here it's ok to do so, so as a workaround we call conj
                # before resetting the requires_grad field for input
                input = math_op_view(input)
                assert input.is_leaf
                return input.requires_grad_(requires_grad)

            if isinstance(input, Sequence):
                out = list(map(clone_input_helper, input))
                out[0] = clone_and_perform_view(out[0])
                return tuple(out)

        for sample in samples:
            tensor = (
                sample.input
                if isinstance(sample.input, torch.Tensor)
                else sample.input[0]
            )
            cloned1 = clone_and_perform_view(sample.input)

            # Computes function forward value with a physically conjugated/negated tensor and
            # a conj/neg view tensor and verifies that the output in both case are equal.
            expected_forward = op(sample.input, *sample.args, **sample.kwargs)
            forward_with_mathview = op(cloned1, *sample.args, **sample.kwargs)
            self.assertEqual(expected_forward, forward_with_mathview)

            # If the op has an inplace variant, and the input doesn't require broadcasting
            # and has the same dtype as output, verify that the inplace operation on a conjugated/negated
            # input produces correct output, and the output tensor has the conj/neg bit set to True
            if inplace_variant is not None and not sample.broadcasts_input:
                cloned2 = clone_and_perform_view(tensor, requires_grad=False)
                if (
                    isinstance(expected_forward, torch.Tensor)
                    and expected_forward.dtype is tensor.dtype
                ):
                    inplace_forward = inplace_variant(
                        cloned2, *sample.args, **sample.kwargs
                    )
                    self.assertTrue(is_bit_set(inplace_forward))
                    self.assertEqual(inplace_forward, expected_forward)

            # TODO: backward consistency only supported for single tensor outputs
            # TODO: backward consistency only checked on sample.input, not all
            #   tensor inputs
            # TODO: update to handle checking grads of all tensor inputs as
            #   derived from each tensor output
            if (
                isinstance(expected_forward, torch.Tensor)
                and expected_forward.requires_grad
            ):
                output_process_fn_grad = sample.output_process_fn_grad or (lambda x: x)
                expected_forward = output_process_fn_grad(expected_forward)
                forward_with_mathview = output_process_fn_grad(forward_with_mathview)

                tensor = (
                    sample.input
                    if isinstance(sample.input, torch.Tensor)
                    else sample.input[0]
                )
                expected_forward.sum().backward(retain_graph=True)
                forward_with_mathview.sum().backward(retain_graph=True)
                if tensor.grad is not None:
                    cloned1_tensor = (
                        cloned1 if isinstance(cloned1, torch.Tensor) else cloned1[0]
                    )
                    self.assertEqual(tensor.grad, cloned1_tensor.grad)

                    tensor.grad, cloned1_tensor.grad = None, None

                    # a repeat of the above test if output is not complex valued
                    if out_type(expected_forward):
                        grad = torch.randn_like(expected_forward)
                        expected_forward.backward(grad)
                        forward_with_mathview.backward(
                            math_op_view(math_op_physical(grad))
                        )

                        self.assertEqual(tensor.grad, cloned1_tensor.grad)

    @ops(ops_and_refs, allowed_dtypes=(torch.cfloat,))
    def test_conj_view(self, device, dtype, op):
        if not op.test_conjugated_samples:
            self.skipTest("Operation doesn't support conjugated inputs.")
        math_op_physical = torch.conj_physical
        math_op_view = torch.conj
        _requires_grad = torch.cfloat in op.supported_backward_dtypes(
            torch.device(device).type
        )
        is_bit_set = torch.is_conj
        samples = op.sample_inputs(device, dtype, requires_grad=_requires_grad)
        self._test_math_view(
            device,
            dtype,
            op,
            samples,
            math_op_physical,
            math_op_view,
            is_bit_set,
            torch.is_complex,
        )

    @ops(ops_and_refs, allowed_dtypes=(torch.double,))
    def test_neg_view(self, device, dtype, op):
        if not op.test_neg_view:
            self.skipTest("Operation not tested with tensors with negative bit.")
        math_op_physical = torch.neg
        math_op_view = torch._neg_view
        is_bit_set = torch.is_neg
        samples = op.sample_inputs(device, dtype, requires_grad=op.supports_autograd)
        self._test_math_view(
            device,
            dtype,
            op,
            samples,
            math_op_physical,
            math_op_view,
            is_bit_set,
            lambda x: True,
        )

    @ops(ops_and_refs, allowed_dtypes=(torch.cdouble,))
    def test_neg_conj_view(self, device, dtype, op):
        if not op.test_neg_view:
            self.skipTest("Operation not tested with tensors with negative bit.")
        if not op.test_conjugated_samples:
            self.skipTest("Operation doesn't support conjugated inputs.")

        def math_op_physical(x):
            return -x.conj_physical()

        def math_op_view(x):
            return torch._neg_view(x).conj()

        def is_bit_set(x):
            return torch.is_neg(x) and torch.is_conj(x)

        _requires_grad = dtype in op.supported_backward_dtypes(
            torch.device(device).type
        )
        samples = op.sample_inputs(device, dtype, requires_grad=_requires_grad)
        # Only test one sample
        samples = itertools.islice(samples, 1)
        self._test_math_view(
            device,
            dtype,
            op,
            samples,
            math_op_physical,
            math_op_view,
            is_bit_set,
            torch.is_complex,
        )

# input strides and size may have been altered due to the result of an inplace op
def test_inplace_view(func, input, rs, input_size, input_strides):
    if func is None:
        return
    # TODO: extend this test to test ops with multiple outputs and ops like native_batch_norm.out
    # which mutate not necessarily the first input.
    if isinstance(rs, torch.Tensor) and rs is input:
        unequal_size = rs.size() != input_size
        unequal_strides = rs.stride() != input_strides
        # resize_ should probably have inplace_view tag. Not adding the tag since it
        # breaks some codegen logic
        if (unequal_size or unequal_strides):
            if isinstance(func, torch._ops.OpOverloadPacket):
                func = func.default
            # Reference: https://github.com/pytorch/pytorch/issues/78759
            if func is not torch.ops.aten.resize_.default:
                # TODO: use self.assertIn when we have separate tests for each tag
                assert torch.Tag.inplace_view in func.tags

# A mode that when enabled runs correctness checks to ensure
# that operators have expected tags based on their input and
# ouput tensor properties
class TestTagsMode(TorchDispatchMode):
    def __torch_dispatch__(self, func, types, args=(), kwargs=None):
        if isinstance(args[0], torch.Tensor):
            old_size = args[0].size()
            old_stride = args[0].stride()
            rs = func(*args, **kwargs)
            test_inplace_view(func, args[0], rs, old_size, old_stride)
        else:
            rs = func(*args, **kwargs)
        return rs

# Test to verify the correctness for tags in `tags.yaml`, also available for access through `torch.Tags`
class TestTags(TestCase):
    @onlyCPU
    @ops(ops_and_refs, dtypes=OpDTypes.any_one)
    def test_tags(self, device, dtype, op):
        samples = op.sample_inputs(device, dtype, requires_grad=False)
        for sample in samples:
            # TODO: Test tags for ops that return a list of tensors
            input = sample.input
            if isinstance(input, torch.Tensor):
                old_size = input.size()
                old_stride = input.stride()
                with push_torch_dispatch_mode(TestTagsMode):
                    rs = op(input, *sample.args, **sample.kwargs)
                # TODO: add test for aliases: https://github.com/pytorch/pytorch/issues/78761
                aten_name = op.aten_name if op.aten_name is not None else op.name
                opoverloadpacket = getattr(torch.ops.aten, aten_name, None)
                test_inplace_view(opoverloadpacket, input, rs, old_size, old_stride)


class TestRefsOpsInfo(TestCase):

    import_paths = ["_refs", "_refs.special", "_refs.nn.functional"]
    module_alls = [(path, import_module(f"torch.{path}").__all__) for path in import_paths]
    ref_ops_names = tuple(itertools.chain.from_iterable(
        [f"{path}.{op}" for op in module_all] for path, module_all in module_alls))
    ref_db_names = set(ref_op.name for ref_op in python_ref_db)

    # TODO: References that do not have an entry in python_ref_db
    skip_ref_ops = {
        '_refs.bitwise_right_shift',
        '_refs.copy_to',
        '_refs.empty_strided',
        '_refs.equal',
        '_refs.full',
        '_refs.full_like',
        '_refs.item',
        '_refs.ones',
        '_refs.ones_like',
        '_refs.std_var',
        '_refs.swap_axes',
        '_refs.uniform',
        '_refs.scalar_tensor',
        '_refs.trunc_divide',
        '_refs.zeros',
        '_refs.zeros_like'
    }

<<<<<<< HEAD
=======
    not_in_decomp_table = {
        # duplicated in _decomp and _refs
        '_refs.nn.functional.elu',
        '_refs.nn.functional.mse_loss',
        '_refs.masked_fill',
        '_refs.transpose',
        '_refs.var',
        # these are not aten ops?
        '_refs.broadcast_shapes',
        '_refs.broadcast_tensors',
        '_refs.nn.functional.tanhshrink',
        '_refs.swap_axes',
        # CompositeImplicitAutograd
        '_refs.atleast_1d',
        '_refs.atleast_2d',
        '_refs.atleast_3d',
        '_refs.broadcast_to',
        '_refs.chunk',
        '_refs.column_stack',
        '_refs.contiguous',
        '_refs.dsplit',
        '_refs.dstack',
        '_refs.fill',
        '_refs.flatten',
        '_refs.fliplr',
        '_refs.flipud',
        '_refs.float_power',
        '_refs.hsplit',
        '_refs.hstack',
        '_refs.isclose',
        '_refs.isfinite',
        '_refs.narrow',
        '_refs.positive',
        '_refs.ravel',
        '_refs.reshape',
        '_refs.square',
        '_refs.tensor_split',
        '_refs.true_divide',
        '_refs.trunc_divide',
        '_refs.vsplit',
        '_refs.vstack',
        # ref implementation missing kwargs
        '_refs.empty',  # missing "pin_memory"
        '_refs.empty_like',  # missing "layout"
        '_refs.full',  # missing "layout"
        '_refs.full_like',  # missing "layout"
        '_refs.ones',  # missing "layout"
        '_refs.ones_like',  # missing "layout"
        '_refs.round',  # missing "decimals"
        '_refs.scalar_tensor',  # missing "layout"
        '_refs.zeros',  # missing "layout"
        '_refs.zeros_like',  # missing "layout"
        # other
        '_refs.as_strided',  # _prims._as_strided_meta: "reduce() of empty sequence with no initial value"
        '_refs.copy_to',  # torch._C._jit_get_operation: No such operator aten::copy_to
        '_refs.clone',  # test_meta.py: view size is not compatible with input tensor's size and stride
        '_refs.equal',  # 'bool' object has no attribute 'dtype'
    }

>>>>>>> 282de553
    @parametrize("op", ref_ops_names)
    def test_refs_are_in_python_ref_db(self, op):
        if op in self.skip_ref_ops:
            raise unittest.SkipTest(f"{op} does not have an entry in python_ref_db")
        self.assertIn(op, self.ref_db_names)


fake_skips = (
    "cholesky",  # Could not run 'aten::cholesky' with arguments from the 'Meta' backend
    "cholesky_inverse",  # Could not run 'aten::cholesky' with arguments from the 'Meta' backend
    "cov",  # aweights cannot be negtaive
    "istft",  # window overlap add min: 0
    "linalg.eigvals",  # The tensor has a non-zero number of elements, but its data is not allocated yet
    "linalg.eigvalsh",  # aten::linalg_eigvalsh.out' with arguments from the 'Meta' backend
    "linalg.matrix_power",  # Could not run 'aten::eye.m_out' with arguments from the 'Meta' backend
    # "linalg.pinv",  # Could not run 'aten::pinv.out' with arguments from the 'Meta' backen
    "linalg.matrix_rank.hermitian",  # Could not run 'aten::linalg_eigvalsh.out' with arguments from the 'Meta' backend
    "linalg.pinv.hermitian",  # tensor.mH is only supported on matrices or batches of matrices. Got 1-D tensor
    "linalg.solve",  # Could not run 'aten::linalg_solve' with arguments from the 'Meta' backend
    "linalg.tensorsolve",  # Could not run 'aten::linalg_solve' with arguments from the 'Meta'
    "lu_solve",  # MALLOC ERROR: debug
    "multinomial",  # Could not run 'aten::multinomial' with arguments from the 'Meta' backend
    "mvlgamma.mvlgamma_p_1",  # Could not run 'aten::_local_scalar_dense' with arguments from the 'Meta' backend
    "mvlgamma.mvlgamma_p_3",  # Could not run 'aten::_local_scalar_dense' with arguments from the 'Meta' backend
    "mvlgamma.mvlgamma_p_5",  # Could not run 'aten::_local_scalar_dense' with arguments from the 'Meta' backend
    "nanmean",  # logical_not() got an unexpected keyword argument 'out'
    "quantile",  # quantile() q values must be in the range [0, 1]
    "nanquantile",  # quantile() q values must be in the range [0, 1]
    "nn.functional.ctc_loss",  # The tensor has a non-zero number of elements, but its data is not allocated yet
    "nn.functional.embedding_bag",  # sometimes errors
    "nn.functional.nll_loss",  # sometimes errors
    "nn.functional.max_pool1d",  # The tensor has a non-zero number of elements
    "to_sparse",  # Could not run 'aten::to_sparse' with arguments from the 'Meta' backend
    "tensor_split",  # The tensor has a non-zero number of elements, but its data is not allocated yet
    "repeat_interleave",  # cannot repeat_interleave a meta tensor without output_size
    "segment_reduce.lengths",  # Could not run 'aten::segment_reduce' with arguments from the 'Meta' backend.
    "sparse.sampled.addmm",  # sparsity not supported
    # Can not infer total number of classes from meta. no way at present to throw DynamicOutputShapeException
    "nn.functional.one_hot",
)

dynamic_output_op_tests = (
    "argwhere",
    "bincount",
    "combinations",
    "linalg.lstsq",
    "masked_select",
    "nonzero",
    "unique_consecutive",
    "unique",
    "linalg.lstsq.grad_oriented",
)

# some inputs invoke dynamic output shape operators, some do not
sometimes_dynamic_output_op_test = (
    "__getitem__",
    "index_select",
)

class TestFakeTensorNonErroring(TestCase):
    @onlyCPU
    @ops(op_db, dtypes=OpDTypes.any_one)
    def test_fake(self, device, dtype, op):
        name = op.name
        if op.variant_test_name:
            name += "." + op.variant_test_name
        if name in fake_skips or "sparse" in name:
            self.skipTest("Skip failing test")
        samples = op.sample_inputs(device, dtype, requires_grad=False)
        for sample in samples:
            try:
                mode = FakeTensorMode(inner=None)

                def map_to_fake(e):
                    if isinstance(e, torch.Tensor):
                        return mode.from_tensor(e)
                    else:
                        return e

                input = tree_map(map_to_fake, sample.input)
                args = tree_map(map_to_fake, sample.args)
                kwargs = tree_map(map_to_fake, sample.kwargs)

                with enable_torch_dispatch_mode(mode):
                    res_fake = op(input, *args, **kwargs)

                res = op(sample.input, *sample.args, **sample.kwargs)

                for fake_out, real_out in zip(
                    tree_flatten(res_fake)[0], tree_flatten(res)[0]
                ):
                    if not isinstance(fake_out, torch.Tensor):
                        self.assertTrue(not isinstance(real_out, torch.Tensor))
                        continue

                    self.assertTrue(isinstance(fake_out, FakeTensor))
                    # if you see a shape exception here, you may need to add
                    # a `dynamic_output_shape` tag to an operator
                    prims.utils.compare_tensor_meta(fake_out, real_out)
                self.assertTrue(name not in dynamic_output_op_tests)

            except torch._subclasses.fake_tensor.UnsupportedFakeTensorException:
                pass
            except torch._subclasses.fake_tensor.DynamicOutputShapeException:
                self.assertTrue(name in dynamic_output_op_tests or name in sometimes_dynamic_output_op_test)


instantiate_device_type_tests(TestCommon, globals())
instantiate_device_type_tests(TestCompositeCompliance, globals())
instantiate_device_type_tests(TestMathBits, globals())
instantiate_device_type_tests(TestRefsOpsInfo, globals(), only_for="cpu")
instantiate_device_type_tests(TestFakeTensorNonErroring, globals())
instantiate_device_type_tests(TestTags, globals())

if __name__ == "__main__":
    run_tests()<|MERGE_RESOLUTION|>--- conflicted
+++ resolved
@@ -1523,8 +1523,6 @@
         '_refs.zeros_like'
     }
 
-<<<<<<< HEAD
-=======
     not_in_decomp_table = {
         # duplicated in _decomp and _refs
         '_refs.nn.functional.elu',
@@ -1584,12 +1582,25 @@
         '_refs.equal',  # 'bool' object has no attribute 'dtype'
     }
 
->>>>>>> 282de553
     @parametrize("op", ref_ops_names)
     def test_refs_are_in_python_ref_db(self, op):
         if op in self.skip_ref_ops:
             raise unittest.SkipTest(f"{op} does not have an entry in python_ref_db")
         self.assertIn(op, self.ref_db_names)
+
+    @parametrize("op", ref_ops_names)
+    def test_refs_are_in_decomp_table(self, op):
+        path = op.split('.')
+        module_path = '.'.join(path[:-1])
+        op_name = path[-1]
+        op_impl = getattr(import_module(f"torch.{module_path}"), op_name)
+
+        if op in self.not_in_decomp_table:
+            self.assertFalse(op_impl in torch._decomp.decomposition_table.values(),
+                             f"Unexpectedly found {op} in torch._decomp.decomposition_table.values()")
+        else:
+            self.assertTrue(op_impl in torch._decomp.decomposition_table.values(),
+                            f"Did not find {op} in torch._decomp.decomposition_table.values()")
 
 
 fake_skips = (
