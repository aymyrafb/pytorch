--- conflicted
+++ resolved
@@ -267,81 +267,6 @@
 
         self.assertEqual(fx_module(x), decomposed_module(x))
 
-<<<<<<< HEAD
-    def test_make_fx_reentrant_dispatch(self):
-        def f(x):
-            return torch.ops.aten.norm.Scalar(x, 2.0)
-
-        def norm_decomp(x, p=2.0):
-            if p != 2.0:
-                raise RuntimeError("can't handle with p != 2")
-            return torch.sqrt(torch.sum(torch.square(x)))
-
-        decomp = {torch.ops.aten.norm.Scalar: norm_decomp}
-
-        traced = make_fx(f, decomposition_table=decomp)(torch.rand(3))
-
-        for n in traced.graph.nodes:
-            self.assertTrue("square" not in str(n.target))
-            self.assertTrue("norm" not in str(n.target))
-
-
-# TODO: Need to test the guards themselves specifically as well
-class TestSymbolicTracing(TestCase):
-    def _test_dynamic(self, fn, trace_inputs, test_inputs):
-        """
-        Tests fn traced with trace_inputs against test_inputs
-        Also returns shape env
-        """
-        trace_inputs = [torch.randn(shape) for shape in trace_inputs]
-        traced_f = make_fx(fn, tracing_mode="symbolic")(*trace_inputs)
-        for input in test_inputs:
-            input = [torch.randn(shape) for shape in input]
-            self.assertEqual(traced_f(*input), fn(*input))
-        return traced_f.shape_env
-
-
-    def test_unary(self):
-        def f(x):
-            assert x.shape[0] < 20
-            return x.cos()
-        test_inputs = []
-        test_inputs.append([(2, 5)])
-        test_inputs.append([(6, 8)])
-        shape_env = self._test_dynamic(f, [(3, 4)], test_inputs)
-        self.assertTrue(shape_env.evaluate_guards_for_args(torch.randn(4, 5)))
-        self.assertFalse(shape_env.evaluate_guards_for_args(torch.randn(25, 5)))
-        assert len(shape_env.guards) == 1
-
-    def test_binary_broadcast(self):
-        def f(a, b):
-            c = a * b
-            return c
-
-        test_inputs = []
-        test_inputs.append([(1, 5), (3, 1)])
-        test_inputs.append([(1, 4), (4, 1)])
-        shape_env = self._test_dynamic(f, [(1, 2), (3, 1)], test_inputs)
-        assert len(shape_env.guards) == 0
-
-    def test_cat(self):
-        def f(a, b):
-            val = torch.mul(a, b)
-            out = torch.cat([val, val])
-            if out.shape[0] * out.shape[1] > 20:
-                out = out.cos()
-            return out
-
-        test_inputs = []
-        test_inputs.append([(1, 5), (6, 1)])
-        test_inputs.append([(1, 4), (3, 1)])
-        shape_env = self._test_dynamic(f, [(1, 6), (8, 1)], test_inputs)
-        self.assertTrue(shape_env.evaluate_guards_for_args(torch.randn(1, 10), torch.randn(6, 1)))
-        self.assertFalse(shape_env.evaluate_guards_for_args(torch.randn(1, 2), torch.randn(4, 1)))
-        assert len(shape_env.guards) == 1
-
-=======
->>>>>>> f45c53c6
 make_fx_failures = {
     # unknown
     xfail('allclose'),
