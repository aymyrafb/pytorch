# Owner(s): ["oncall: profiler"]
import collections
import expecttest
import gc
import io
import json
import os
import re
import tempfile
from typing import List, Optional
import unittest
from dataclasses import dataclass, field

import torch
import torch.nn as nn
import torch.optim
import torch.utils.data
import torch.utils.data.datapipes as dp
from torch.testing._internal.common_cuda import TEST_MULTIGPU
from torch.testing._internal.common_utils import (
    TestCase, run_tests, TEST_WITH_ASAN, TEST_WITH_ROCM, IS_WINDOWS,
    TEST_WITH_CROSSREF, TemporaryFileName, TemporaryDirectoryName)
from torch.autograd import (_record_function_with_args_enter, _record_function_with_args_exit)
from torch.autograd.profiler import profile as _profile
from torch.autograd.profiler_legacy import profile as _profile_legacy
from torch.profiler import (
    kineto_available, profile, record_function, supported_activities,
    DeviceType, ProfilerAction, ProfilerActivity, ExecutionGraphObserver,
    _utils
)
from torch.profiler._pattern_matcher import (Pattern, NamePattern,
                                             ExtraCUDACopyPattern,
                                             ForLoopIndexingPattern,
                                             FP32MatMulPattern)
from torch.testing._internal.common_device_type import skipCUDAVersionIn

try:
    import psutil
    HAS_PSUTIL = True
except ImportError:
    HAS_PSUTIL = False
import pickle


@unittest.skipIf(not HAS_PSUTIL, "Requires psutil to run")
@unittest.skipIf(TEST_WITH_ASAN, "Cannot test with ASAN")
@unittest.skipIf(IS_WINDOWS, "Test is flaky on Windows")
@unittest.skipIf(not torch.cuda.is_available(), "CUDA is required")
class TestProfilerCUDA(TestCase):

    @skipCUDAVersionIn([(11, 5)])  # https://github.com/pytorch/pytorch/issues/69023
    def test_mem_leak(self):
        """Checks that there's no memory leak when using profiler with CUDA
        """
        t = torch.rand(1, 1).cuda()
        p = psutil.Process()
        last_rss = collections.deque(maxlen=5)
        for outer_idx in range(10):
            with _profile(use_cuda=True):
                for _ in range(1024):
                    t = torch.mm(t, t)

            gc.collect()
            torch.cuda.empty_cache()
            last_rss.append(p.memory_info().rss)

        # with CUDA events leaking the increase in memory was ~7 MB between
        # profiler invocations above
        is_increasing = all(
            [last_rss[idx] > last_rss[idx - 1] for idx in range(1, len(last_rss))])
        max_diff = -1
        for idx in range(1, len(last_rss)):
            max_diff = max(max_diff, last_rss[idx] - last_rss[idx - 1])
        self.assertTrue(not (is_increasing and max_diff > 100 * 1024),
                        msg='memory usage is increasing, {}'.format(str(last_rss)))

    def test_custom_module_input_op_ids(self):
        class MyFunc(torch.autograd.Function):
            @staticmethod
            def forward(ctx, x):
                ctx.save_for_backward(x)
                return x

            @staticmethod
            def backward(ctx, gO):
                x, = ctx.saved_tensors
                return x

        def custom_layer(input_ten):
            return MyFunc.apply(input_ten)

        # Only testing that emit_nvtx runs when
        # record_shapes option is enabled.
        with torch.autograd.profiler.emit_nvtx(record_shapes=True) as prof:
            x = torch.randn(10, 10, requires_grad=True)
            y = torch.randn(10, 10, requires_grad=True)
            z = x + y
            s = custom_layer(z)
            q = s.sum()
            q.backward()

class TestRecordFunction(TestCase):
    def _record_function_with_param(self):
        u = torch.randn(3, 4, 5, requires_grad=True)
        with _profile(with_stack=True, use_kineto=kineto_available(), record_shapes=True) as prof:
            with record_function("## TEST 1 ##", "1, 2, 3"):
                rf_handle = _record_function_with_args_enter("## TEST 2 ##", 1, False, 2.5, [u, u], "hello", u)
                _record_function_with_args_exit(rf_handle)
            with record_function("## TEST 3 ##"):
                rf_handle = _record_function_with_args_enter("## TEST 4 ##")
                _record_function_with_args_exit(rf_handle)
        return prof

    def test_record_function(self):
        prof_result = self._record_function_with_param()
        found_test_1 = False
        found_test_2 = False
        found_test_3 = False
        found_test_4 = False
        for e in prof_result.function_events:
            if "## TEST 1 ##" == e.name:
                found_test_1 = True
                self.assertTrue(e.input_shapes == [[]])
            elif "## TEST 2 ##" == e.name:
                found_test_2 = True
                self.assertTrue(e.input_shapes == [[], [], [], [], [], [3, 4, 5]])
            elif "## TEST 3 ##" == e.name:
                found_test_3 = True
                self.assertTrue(e.input_shapes == [])
            elif "## TEST 4 ##" == e.name:
                found_test_4 = True
                self.assertTrue(e.input_shapes == [])
        self.assertTrue(found_test_1)
        self.assertTrue(found_test_2)
        self.assertTrue(found_test_3)
        self.assertTrue(found_test_4)

    def test_datapipe_with_record_function(self):
        with _profile(with_stack=True, use_kineto=kineto_available(), record_shapes=True) as prof:
            input_dp1 = dp.iter.IterableWrapper(range(4))
            input_dp2 = dp.iter.IterableWrapper(range(4, 8))
            input_dp3 = dp.iter.IterableWrapper(range(8, 12))
            output_dp = input_dp1.mux(input_dp2, input_dp3)
            output = list(output_dp)

        has_iter = False
        has_mux = False
        for e in prof.function_events:
            if has_iter and has_mux:
                break

            if not has_iter and e.name == "enumerate(DataPipe)#IterableWrapperIterDataPipe":
                has_iter = True
            if not has_mux and e.name == "enumerate(DataPipe)#MultiplexerIterDataPipe":
                has_mux = True
        self.assertTrue(has_iter)
        self.assertTrue(has_mux)

    def test_datapipe_delegation_with_profiler(self):
        class IDPIterator(torch.utils.data.IterDataPipe):
            def __init__(self):
                self.data = list(range(10))
                self._idx = 0

            def __iter__(self):
                return self

            def __next__(self):
                if self._idx >= 10:
                    self._idx = 0
                    raise StopIteration
                self._idx += 1
                return self.data[self._idx - 1]

            def get_value(self, idx):
                return self.data[idx]

        dp1 = IDPIterator()  # The object itself is an iterator
        self.assertEqual(5, dp1.get_value(5))
        it_dp1 = iter(dp1)  # This creates the 1st iterator
        self.assertEqual(5, it_dp1.get_value(5))  # type: ignore[attr-defined]
        self.assertEqual(list(range(10)), list(it_dp1))

        class IDPDelegator(torch.utils.data.IterDataPipe):
            def __init__(self, datapipe):
                self.datapipe = datapipe

            def __iter__(self):
                return iter(self.datapipe)

        dp2 = IDPDelegator(dp1)
        it_dp2 = iter(dp2)
        self.assertEqual(5, it_dp2.get_value(5))
        self.assertEqual(list(range(10)), list(it_dp2))

    def test_datapipe_with_record_function_fork(self):
        with _profile(with_stack=True, use_kineto=kineto_available(), record_shapes=True) as prof:
            input_dp = dp.iter.IterableWrapper(range(10))
            dp1, dp2, dp3 = input_dp.fork(num_instances=3)
            output1 = list(dp1)
        has_iter = False
        has_child = False
        for e in prof.function_events:
            if has_iter and has_child:
                break

            if not has_iter and e.name == "enumerate(DataPipe)#IterableWrapperIterDataPipe":
                has_iter = True
            if not has_child and e.name == "enumerate(DataPipe)#_ChildDataPipe":
                has_child = True
        self.assertTrue(has_iter)
        self.assertTrue(has_child)


class TestExecutionGraph(TestCase):
    def payload(self, use_cuda=False):
        u = torch.randn(3, 4, 5, requires_grad=True)
        with record_function("## TEST 1 ##", "1, 2, 3"):
            rf_handle = _record_function_with_args_enter("## TEST 2 ##", 1, False, 2.5, [u, u], (u, u), "hello", u)
            x = torch.randn(10, 10, requires_grad=True)
            if use_cuda:
                x = x.cuda()
            y = torch.randn(10, 10, requires_grad=True)
            if use_cuda:
                y = y.cuda()
            z = x + y + x * y + x * y
            z.backward(z)
            if use_cuda:
                z = z.cpu()
            _record_function_with_args_exit(rf_handle)

    def get_execution_graph_root(self, output_file_name):
        nodes = []
        with open(output_file_name, 'r') as f:
            eg_graph = json.load(f)
            assert "nodes" in eg_graph
            nodes = eg_graph["nodes"]
        return nodes

    @unittest.skipIf(not kineto_available(), "Kineto is required")
    def test_execution_graph_with_kineto(self):
        trace_called_num = 0

        def trace_handler(p):
            nonlocal trace_called_num
            trace_called_num += 1

        use_cuda = torch.profiler.ProfilerActivity.CUDA in supported_activities()
        # Create a temp file to save execution graph data.
        fp = tempfile.NamedTemporaryFile('w+t', suffix='.json', delete=False)
        fp.close()
        expected_loop_events = 0
        eg = ExecutionGraphObserver()
        eg.register_callback(fp.name)
        with profile(
            activities=supported_activities(),
            schedule=torch.profiler.schedule(
                skip_first=3,
                wait=1,
                warmup=1,
                active=2),
            on_trace_ready=trace_handler,
        ) as p:
            eg.start()
            for idx in range(10):
                expected_loop_events += 1
                with record_function(f"## LOOP {idx} ##"):
                    self.payload(use_cuda=use_cuda)
                p.step()
            eg.stop()

        eg.unregister_callback()

        assert trace_called_num == 2
        assert fp.name == eg.get_output_file_path()
        nodes = self.get_execution_graph_root(fp.name)
        loop_count = 0
        for n in nodes:
            assert "name" in n
            if "[pytorch|profiler|execution_graph|process]" in n["name"]:
                found_root_node = True
            if n["name"].startswith("## LOOP "):
                loop_count += 1
        assert found_root_node
        assert loop_count == expected_loop_events

    def test_execution_graph_alone(self):
        use_cuda = torch.profiler.ProfilerActivity.CUDA in supported_activities()
        # Create a temp file to save execution graph data.
        fp = tempfile.NamedTemporaryFile('w+t', suffix='.json', delete=False)
        fp.close()
        expected_loop_events = 0

        eg = ExecutionGraphObserver()
        eg.register_callback(fp.name)
        eg.start()
        for idx in range(5):
            expected_loop_events += 1
            with record_function(f"## LOOP {idx} ##"):
                self.payload(use_cuda=use_cuda)
        eg.stop()
        eg.unregister_callback()

        assert fp.name == eg.get_output_file_path()
        nodes = self.get_execution_graph_root(fp.name)
        loop_count = 0
        for n in nodes:
            assert "name" in n
            if "[pytorch|profiler|execution_graph|process]" in n["name"]:
                found_root_node = True
            if n["name"].startswith("## LOOP "):
                loop_count += 1
        assert found_root_node
        assert loop_count == expected_loop_events

    def test_execution_graph_start_stop(self):
        use_cuda = torch.profiler.ProfilerActivity.CUDA in supported_activities()
        # Create a temp file to save execution graph data.
        fp = tempfile.NamedTemporaryFile('w+t', suffix='.json', delete=False)
        fp.close()
        expected_loop_events = 0
        eg = ExecutionGraphObserver()
        eg.register_callback(fp.name)
        for idx in range(10):
            if idx == 3:
                eg.start()
            elif idx == 5:
                eg.stop()
            elif idx == 8:
                eg.start()
            elif idx == 9:
                eg.stop()
                eg.unregister_callback()
            if eg._execution_graph_running:
                expected_loop_events += 1
            with record_function(f"## LOOP {idx} ##"):
                self.payload(use_cuda=use_cuda)

        assert fp.name == eg.get_output_file_path()
        nodes = self.get_execution_graph_root(fp.name)
        loop_count = 0
        for n in nodes:
            assert "name" in n
            if "[pytorch|profiler|execution_graph|process]" in n["name"]:
                found_root_node = True
            if n["name"].startswith("## LOOP "):
                loop_count += 1
        assert found_root_node
        assert loop_count == expected_loop_events

    def test_execution_graph_no_capture(self):
        fp = tempfile.NamedTemporaryFile('w+t', suffix='.json', delete=False)
        fp.close()
        eg = ExecutionGraphObserver()
        eg.register_callback(fp.name)
        eg.unregister_callback()

        assert fp.name == eg.get_output_file_path()
        nodes = self.get_execution_graph_root(fp.name)
        for n in nodes:
            assert "name" in n
            if "[pytorch|profiler|execution_graph|process]" in n["name"]:
                found_root_node = True
        assert found_root_node


class TestProfiler(TestCase):

    @unittest.skipIf(TEST_WITH_CROSSREF, "crossref intercepts calls and changes the callsite.")
    def test_source(self):
        """Checks that source code attribution works for eager, TS and autograd mode
        """
        # avoid automatic inlining
        prev_opt = torch._C._get_graph_executor_optimize()
        torch._C._set_graph_executor_optimize(False)

        @torch.jit.script
        def ts_method_2(x, y):
            return torch.matmul(x, y)

        @torch.jit.script
        def ts_method_1(x, y, z):
            a = x + z
            w = ts_method_2(x, y) + a
            return w.sum()

        class DummyModule(nn.Module):
            def __init__(self):
                super(DummyModule, self).__init__()
                self.conv = torch.nn.Conv2d(3, 2, kernel_size=1, stride=2, padding=3, bias=False)

            def forward(self, x):
                return self.conv(x)

        mod = DummyModule()

        def call_module(x):
            return mod(x)

        with _profile(with_stack=True, use_kineto=kineto_available()) as p:
            x = torch.randn(10, 10, requires_grad=True)
            y = torch.randn(10, 10, requires_grad=True)
            z = x + y
            w = ts_method_1(x, y, z)
            v = 2 * w
            v.backward()
            a = torch.randn(2, 3, 2, 2, requires_grad=True)
            b = call_module(a)
            c = b.sum()
            c.backward()

        for e in p.function_events:
            if "aten::add" in e.name or "AddBackward" in e.name:
                self.assertTrue(any(["test_profiler" in entry for entry in e.stack]))
                self.assertTrue(any([(
                    "test_source" in entry or
                    "ts_method_1" in entry or
                    "ts_method_2" in entry) for entry in e.stack]))

        # TODO: https://github.com/pytorch/kineto/issues/617
        if kineto_available() and not IS_WINDOWS:
            with TemporaryFileName(mode="w+") as fname:
                p.export_chrome_trace(fname)
                with io.open(fname, 'r') as f:
                    events = json.load(f)["traceEvents"]

                def extract(pattern: str):
                    matches = [e for e in events if re.search(pattern, e["name"])]
                    self.assertEqual(len(matches), 1, repr([e["name"] for e in matches]))
                    return matches[0]

                module_event = extract(r"DummyModule_0")
                wrapper_event = extract(r"call_module")
                self.assertEqual(module_event["args"]["Python parent id"], wrapper_event["args"]["Python id"])

        torch._C._set_graph_executor_optimize(prev_opt)

    def payload(self, use_cuda=False):
        x = torch.randn(10, 10)
        if use_cuda:
            x = x.cuda()
        y = torch.randn(10, 10)
        if use_cuda:
            y = y.cuda()
        z = torch.mm(x, y)
        z = z + y
        if use_cuda:
            z = z.cpu()

    @unittest.skipIf(not kineto_available(), "Kineto is required")
    def test_kineto(self):
        use_cuda = torch.profiler.ProfilerActivity.CUDA in supported_activities()
        with _profile(use_cuda=use_cuda, use_kineto=True):
            self.payload(use_cuda=use_cuda)

        # rerun to avoid initial start overhead
        with _profile(use_cuda=use_cuda, use_kineto=True) as p:
            self.payload(use_cuda=use_cuda)
        output = p.key_averages().table(
            sort_by="self_cuda_time_total" if use_cuda else "self_cpu_time_total", row_limit=-1)
        # print(output)
        found_gemm = False
        found_memcpy = False
        found_mm = False
        for e in p.function_events:
            if "aten::mm" in e.name:
                found_mm = True
            if "gemm" in e.name:
                found_gemm = True
            if "Memcpy" in e.name or "memcpy" in e.name:
                found_memcpy = True
        if use_cuda:
            self.assertTrue(found_gemm)
            self.assertTrue(found_memcpy)
        else:
            self.assertTrue(found_mm)
        # p.export_chrome_trace("/tmp/test_trace.json")

    @unittest.skipIf(not kineto_available(), "Kineto is required")
    @unittest.skipIf(not TEST_MULTIGPU, "Multiple GPUs needed")
    @unittest.skipIf(TEST_WITH_ROCM, "Not supported on ROCm")
    def test_kineto_multigpu(self):
        with profile(
            activities=[
                ProfilerActivity.CPU,
                ProfilerActivity.CUDA]) as prof:
            for gpu_id in [0, 1]:
                x = torch.randn(10, 10).cuda(gpu_id)
                y = torch.randn(10, 10).cuda(gpu_id)
                z = x.matmul(y)

        found_gemm_0 = False
        found_gemm_1 = False
        found_cuda = False
        for evt in prof.events():
            if "gemm" in evt.name.lower() and evt.device_type == DeviceType.CUDA:
                if evt.device_index == 0:
                    found_gemm_0 = True
                elif evt.device_index == 1:
                    found_gemm_1 = True
            if "cuda" in evt.name.lower() and evt.device_type == DeviceType.CPU:
                found_cuda = True

        self.assertTrue(found_gemm_0)
        self.assertTrue(found_gemm_1)
        self.assertTrue(found_cuda)

    def test_memory_profiler(self):
        def run_profiler(tensor_creation_fn):
            # collecting allocs / deallocs
            with _profile(profile_memory=True, record_shapes=True, use_kineto=kineto_available()) as prof:
                x = None
                with record_function("test_user_scope_alloc"):
                    x = tensor_creation_fn()
                with record_function("test_user_scope_dealloc"):
                    del x
            return prof.key_averages(group_by_input_shape=True)

        def check_metrics(stats, metric, allocs=None, deallocs=None):
            stat_metrics = {}
            for stat in stats:
                stat_metrics[stat.key] = getattr(stat, metric)
            if allocs is not None:
                for alloc_fn in allocs:
                    self.assertTrue(alloc_fn in stat_metrics)
                    self.assertTrue(stat_metrics[alloc_fn] > 0)
            if deallocs is not None:
                for dealloc_fn in deallocs:
                    self.assertTrue(dealloc_fn in stat_metrics)
                    self.assertTrue(stat_metrics[dealloc_fn] < 0)

        def create_cpu_tensor():
            return torch.rand(10, 10)

        def create_cuda_tensor():
            return torch.rand(10, 10).cuda()

        def create_mkldnn_tensor():
            return torch.rand(10, 10, dtype=torch.float32).to_mkldnn()

        stats = run_profiler(create_cpu_tensor)
        check_metrics(
            stats,
            "cpu_memory_usage",
            allocs=[
                "aten::empty",
                "aten::rand",
                "test_user_scope_alloc",
            ],
            deallocs=[
                "test_user_scope_dealloc",
            ]
        )

        if kineto_available():
            with TemporaryFileName(mode="w+") as fname:
                with profile(profile_memory=True) as prof:
                    x = None
                    with record_function("test_user_scope_alloc"):
                        x = create_cpu_tensor()
                    with record_function("test_user_scope_dealloc"):
                        del x
                prof.export_chrome_trace(fname)
                with io.open(fname, 'r') as f:
                    trace = json.load(f)
                    assert "traceEvents" in trace
                    events = trace["traceEvents"]
                    found_memory_events = False
                    for evt in events:
                        assert "name" in evt
                        if evt["name"] == "[memory]":
                            found_memory_events = True
                            assert "args" in evt
                            assert "Addr" in evt["args"]
                            assert "Device Type" in evt["args"]
                            assert "Device Id" in evt["args"]
                            assert "Bytes" in evt["args"]

                            # Memory should be an instantaneous event.
                            assert "dur" not in evt["args"]
                            assert "cat" not in evt["args"]
                    assert found_memory_events

        if torch.cuda.is_available():
            create_cuda_tensor()
            stats = run_profiler(create_cuda_tensor)
            check_metrics(
                stats,
                "cuda_memory_usage",
                allocs=[
                    "test_user_scope_alloc",
                    "aten::to",
                    "aten::empty_strided",
                ],
                deallocs=[
                    "test_user_scope_dealloc",
                ]
            )
            check_metrics(
                stats,
                "cpu_memory_usage",
                allocs=[
                    "aten::rand",
                    "aten::empty",
                ]
            )

        if torch._C.has_mkldnn:
            create_mkldnn_tensor()
            stats = run_profiler(create_mkldnn_tensor)
            check_metrics(
                stats,
                "cpu_memory_usage",
                allocs=[
                    "test_user_scope_alloc",
                    "aten::rand",
                    "aten::empty",
                    "aten::to_mkldnn",
                ],
                deallocs=[
                    "test_user_scope_dealloc",
                ]
            )

        # check top-level memory events
        with _profile(profile_memory=True, use_kineto=kineto_available()) as prof:
            x = torch.rand(10, 10)
            del x
            if torch.cuda.is_available():
                y = torch.rand(10, 10).cuda()
                del y
            gc.collect()
        stats = prof.key_averages(group_by_input_shape=True)
        check_metrics(
            stats,
            "cpu_memory_usage",
            allocs=[
                "aten::rand",
                "aten::empty"
            ],
            deallocs=[
                "[memory]"
            ]
        )
        if torch.cuda.is_available():
            check_metrics(
                stats,
                "cuda_memory_usage",
                deallocs=[
                    "[memory]"
                ]
            )

    def test_oom_tracing(self):
        def run_profiler(tensor_creation_fn):
            with _profile(profile_memory=True, record_shapes=True) as prof:
                with self.assertRaisesRegex(RuntimeError, ".*[tT]ried to allocate.*"):
                    x = tensor_creation_fn()
                return prof

        def create_cuda_tensor_oom():
            device = torch.device("cuda:0")
            return torch.empty(1024, 1024, 1024, 20, dtype=torch.float32, device=device)

        def check_trace(fname):
            prof.export_chrome_trace(fname)
            with io.open(fname, 'r') as f:
                trace = json.load(f)
                self.assertTrue("traceEvents" in trace)
                events = trace["traceEvents"]
                found_out_of_memory_events = False
                for evt in events:
                    self.assertTrue("name" in evt)
                    if evt["name"] == "[OutOfMemory]":
                        found_out_of_memory_events = True
                        self.assertTrue("args" in evt)
                        self.assertTrue("Device Type" in evt["args"])
                        self.assertTrue("Device Id" in evt["args"])
                        self.assertTrue("Bytes" in evt["args"])

                        # Memory should be an instantaneous event.
                        self.assertTrue("dur" not in evt["args"])
                        self.assertTrue("cat" not in evt["args"])
                self.assertTrue(found_out_of_memory_events)

        if torch.cuda.is_available():
            with TemporaryFileName(mode="w+") as fname:
                prof = run_profiler(create_cuda_tensor_oom)
                check_trace(fname)




    @unittest.skipIf(not kineto_available(), "Kineto is required")
    def test_module_hierarchy(self):
        class A(nn.Module):
            def __init__(self):
                super(A, self).__init__()

            def my_new_method(self, x):
                return x * 3

            def forward_impl_(self, x, y):
                return self.my_new_method(x) + y

            def forward(self, x, y):
                y = y - 2
                return self.forward_impl_(x, y)

        class B(nn.Module):
            def __init__(self):
                super(B, self).__init__()

            def forward(self, x):
                return x + 2

        class C(nn.Module):
            def __init__(self):
                super(C, self).__init__()
                self.A0 = A()
                self.B0 = B()

            def call_b(self, x):
                return self.B0.forward(x)

            def forward(self, x, y):
                return self.A0.forward(x, y) + self.call_b(x)

        model = C()
        model = torch.jit.script(model)
        input_a = torch.rand(128, 128)
        input_b = torch.rand(128, 128)
        op_to_module_hierarchy = {}
        op_to_module_hierarchy["aten::sub"] = ["TOP(C)::forward.A0(A)::forward."]
        op_to_module_hierarchy["aten::mul"] = [
            "TOP(C)::forward.A0(A)::forward.SELF(A)::forward_impl_.SELF(A)::my_new_method."]
        op_to_module_hierarchy["aten::add"] = [
            "TOP(C)::forward.A0(A)::forward.SELF(A)::forward_impl_.",
            "TOP(C)::forward.SELF(C)::call_b.B0(B)::forward.", "TOP(C)::forward."]
        with TemporaryFileName(mode="w+") as fname:
            with profile(activities=[torch.profiler.ProfilerActivity.CPU], with_modules=True,) as prof:
                model(input_a, input_b)
            prof.export_chrome_trace(fname)
            with io.open(fname, 'r') as f:
                trace = json.load(f)
                assert "traceEvents" in trace
                events = trace["traceEvents"]
                found_memory_events = False
                for evt in events:
                    assert "name" in evt
                    if "args" in evt:
                        op_name = evt["name"]
                        if "Module Hierarchy" in evt["args"]:
                            hierarchy = evt["args"]["Module Hierarchy"]
                            if op_name in op_to_module_hierarchy:
                                assert hierarchy in op_to_module_hierarchy[op_name]

    def test_high_level_trace(self):
        """Checks that python side high level events are recorded.
        """
        class RepeatedDataset(torch.utils.data.Dataset):
            def __init__(self, N, D_in, D_out):
                self.N = N
                self.x = torch.randn(N, D_in)
                self.y = torch.randn(N, D_out)

            def __len__(self):
                return self.N

            def __getitem__(self, idx):
                return self.x, self.y

        class TwoLayerNet(torch.nn.Module):
            def __init__(self, D_in, H, D_out):
                super(TwoLayerNet, self).__init__()
                self.linear1 = torch.nn.Linear(D_in, H)
                self.linear2 = torch.nn.Linear(H, D_out)

            def forward(self, x):
                h_relu = self.linear1(x).clamp(min=0)
                y_pred = self.linear2(h_relu)
                return y_pred

        class CustomSGD(torch.optim.SGD):
            def __init__(self, *args, **kwargs):
                super(CustomSGD, self).__init__(*args, **kwargs)

        def train():
            for _, data in enumerate(dataloader):
                x, y = data[0], data[1]
                y_pred = model(x)
                loss = criterion(y_pred, y)
                optimizer.zero_grad()
                loss.backward()
                optimizer.step()

        N, D_in, H, D_out = 8, 10, 5, 2
        model = TwoLayerNet(D_in, H, D_out)
        criterion = torch.nn.MSELoss(reduction='sum')
        optimizer = torch.optim.SGD(model.parameters(), lr=1e-4)
        ds = RepeatedDataset(N, D_in, D_out)
        dataloader = torch.utils.data.DataLoader(ds, batch_size=1)

        try:
            train()
        except Exception:
            self.assertTrue(False, "Expected no exception without profiling.")

        # Create multiple instances, expect each func is hooked only one time.
        # Nested wrappers(repeated patching) will make following test fail.
        optimizer_duplicate = torch.optim.SGD(model.parameters(), lr=1e-4)
        dataloader_duplicate = torch.utils.data.DataLoader(ds, batch_size=1)

        def judge(expected_event_count, prof):
            actual_event_count = {}
            for e in prof.function_events:
                if "#" in e.name:
                    key = e.name
                    if key in expected_event_count.keys():
                        actual_event_count[key] = actual_event_count.setdefault(key, 0) + 1
            for key, count in expected_event_count.items():
                self.assertTrue((key in actual_event_count.keys()) and (count == actual_event_count[key]))

        with _profile(use_kineto=kineto_available()) as prof:
            train()
        expected_event_count = {
            # "+1" because the final iteration will enter __next__ but skip the loop body.
            "enumerate(DataLoader)#_SingleProcessDataLoaderIter.__next__": (N + 1),
            "Optimizer.step#SGD.step": N,
            "Optimizer.zero_grad#SGD.zero_grad": N
        }
        judge(expected_event_count, prof)

        # Test on pickle/unpickle. Expect to work in multi-processing.
        optimizer = pickle.loads(pickle.dumps(optimizer))
        with _profile(use_kineto=kineto_available()) as prof:
            train()
        judge(expected_event_count, prof)

        # Test on customized optimizer.
        optimizer = CustomSGD(model.parameters(), lr=1e-4)
        with _profile(use_kineto=kineto_available()) as prof:
            train()
        expected_event_count = {
            "enumerate(DataLoader)#_SingleProcessDataLoaderIter.__next__": (N + 1),
            "Optimizer.step#CustomSGD.step": N,
            "Optimizer.zero_grad#CustomSGD.zero_grad": N
        }
        judge(expected_event_count, prof)

    def test_flops(self):
        model = torch.nn.Sequential(
            nn.Conv2d(16, 33, 18),
            nn.ReLU(),
            nn.Linear(243, 243),
            nn.ReLU(),
        )
        inputs = torch.randn(40, 16, 18, 260)
        with _profile(record_shapes=True, with_flops=True, use_kineto=kineto_available()) as prof:
            model(inputs)
        profiler_output = prof.key_averages(group_by_input_shape=True).table(sort_by="cpu_time_total", row_limit=10)
        self.assertIn("Total MFLOPs", profiler_output)
        if not (kineto_available() and torch.cuda.is_available()):
            return

        with profile(activities=[
                torch.profiler.ProfilerActivity.CPU,
                torch.profiler.ProfilerActivity.CUDA],
                record_shapes=True,
                with_flops=True,
        ) as kineto_profiler:
            model(inputs)
        profiler_output = kineto_profiler.key_averages().table(
            sort_by="self_cuda_time_total", row_limit=-1)
        self.assertIn("Total MFLOPs", profiler_output)

    def test_kineto_profiler_api(self):
        called_num = [0]

        use_cuda = torch.profiler.ProfilerActivity.CUDA in supported_activities()
        with profile(activities=supported_activities()):
            self.payload(use_cuda=use_cuda)

        def trace_handler(p):
            output = p.key_averages().table(
                sort_by="self_cuda_time_total" if use_cuda else "self_cpu_time_total", row_limit=-1)
            # print(output)
            # p.export_chrome_trace("/tmp/test_trace_" + str(called_num[0]) + ".json")
            called_num[0] += 1

        with profile(
            activities=supported_activities(),
            schedule=torch.profiler.schedule(
                wait=1,
                warmup=1,
                active=2),
            on_trace_ready=trace_handler
        ) as p:
            for idx in range(8):
                self.payload(use_cuda=use_cuda)
                p.step()

        self.assertEqual(called_num[0], 2)

        # case without schedule
        with profile(
            activities=supported_activities()
        ) as p:
            self.payload(use_cuda=use_cuda)
            self.payload(use_cuda=use_cuda)
        output = p.key_averages().table(
            sort_by="self_cuda_time_total" if use_cuda else "self_cpu_time_total", row_limit=-1)
        # print(output)

        test_schedule = torch.profiler.schedule(
            skip_first=2,
            wait=1,
            warmup=1,
            active=2,
            repeat=2)
        test_schedule_expected_outputs = [
            ProfilerAction.NONE,
            ProfilerAction.NONE,
            ProfilerAction.NONE,
            ProfilerAction.WARMUP,
            ProfilerAction.RECORD,
            ProfilerAction.RECORD_AND_SAVE,
            ProfilerAction.NONE,
            ProfilerAction.WARMUP,
            ProfilerAction.RECORD,
            ProfilerAction.RECORD_AND_SAVE,
            ProfilerAction.NONE,
            ProfilerAction.NONE,
            ProfilerAction.NONE,
            ProfilerAction.NONE,
        ]
        for step in range(len(test_schedule_expected_outputs)):
            self.assertEqual(test_schedule(step), test_schedule_expected_outputs[step])

    def test_export_stacks(self):
        with _profile(with_stack=True, use_kineto=kineto_available()) as p:
            x = torch.randn(10, 10)
            y = torch.randn(10, 10)
            z = torch.mm(x, y)
            z = z + y

        with TemporaryFileName(mode="w+") as fname:
            p.export_stacks(fname)
            with io.open(fname, 'r') as f:
                lines = f.readlines()
            assert len(lines) > 0, "Empty stacks file"
            for line in lines:
                is_int = False
                try:
                    assert int(line.split(" ")[-1]) > 0, "Invalid stacks record"
                    is_int = True
                except ValueError:
                    pass
                assert is_int, "Invalid stacks record"

    @unittest.skipIf(not kineto_available(), "Kineto is required")
    @unittest.skipIf(IS_WINDOWS, "Test is flaky on Windows")
    def test_tensorboard_trace_handler(self):
        use_cuda = torch.profiler.ProfilerActivity.CUDA in supported_activities()
        with _profile(use_cuda=use_cuda, use_kineto=True):
            self.payload(use_cuda=use_cuda)

        with TemporaryDirectoryName() as dname:
            with profile(
                activities=[
                    torch.profiler.ProfilerActivity.CPU
                ] + ([
                    torch.profiler.ProfilerActivity.CUDA
                ] if use_cuda else []),
                schedule=torch.profiler.schedule(
                    wait=1,
                    warmup=1,
                    active=2,
                    repeat=3),
                on_trace_ready=torch.profiler.tensorboard_trace_handler(dname)
            ) as p:
                for _ in range(18):
                    self.payload(use_cuda=use_cuda)
                    p.step()

            self.assertTrue(os.path.exists(dname))
            file_num = 0
            for file_name in os.listdir(dname):
                parts = file_name.split('.')
                self.assertTrue(len(parts) > 4)
                self.assertTrue(parts[-4].isdigit() and int(parts[-4]) > 0, "Wrong tracing file name pattern")
                self.assertEqual(parts[-3:], ['pt', 'trace', 'json'])
                file_num += 1
            self.assertEqual(file_num, 3)

        # test case for gzip file format
        with TemporaryDirectoryName() as dname:
            p = profile(
                activities=[
                    torch.profiler.ProfilerActivity.CPU
                ] + ([
                    torch.profiler.ProfilerActivity.CUDA
                ] if use_cuda else []),
                schedule=torch.profiler.schedule(
                    wait=1,
                    warmup=1,
                    active=2,
                    repeat=3),
                on_trace_ready=torch.profiler.tensorboard_trace_handler(dname, use_gzip=True)
            )
            p.start()
            for _ in range(18):
                self.payload(use_cuda=use_cuda)
                p.step()
            p.stop()

            self.assertTrue(os.path.exists(dname))
            file_num = 0
            for file_name in os.listdir(dname):
                parts = file_name.split('.')
                self.assertTrue(len(parts) > 4)
                self.assertTrue(parts[-5].isdigit() and int(parts[-5]) > 0, "Wrong tracing file name pattern")
                self.assertEqual(parts[-4:], ['pt', 'trace', 'json', 'gz'])
                file_num += 1
            self.assertEqual(file_num, 3)

    @unittest.skipIf(not kineto_available(), "Kineto is required")
    def test_profiler_metadata(self):
        t1, t2 = torch.ones(1), torch.ones(1)
        with profile() as prof:
            torch.add(t1, t2)
            prof.add_metadata("test_key1", "test_value1")
            prof.add_metadata_json("test_key2", "[1,2,3]")

        with TemporaryFileName(mode="w+") as fname:
            prof.export_chrome_trace(fname)
            with io.open(fname, 'r') as f:
                trace = json.load(f)
                assert "test_key1" in trace
                assert trace["test_key1"] == "test_value1"
                assert "test_key2" in trace
                assert trace["test_key2"] == [1, 2, 3]

    def _test_profiler_tracing(self, use_kineto):
        with _profile(use_kineto=use_kineto) as prof:
            t1, t2 = torch.ones(1), torch.ones(1)
            torch.add(t1, t2)

        with TemporaryFileName(mode="w+") as fname:
            prof.export_chrome_trace(fname)
            # read the trace and expect valid json
            # if the JSON generated by export_chrome_trace is not valid, this will throw and fail the test.
            with io.open(fname, 'r') as f:
                json.load(f)

        # test empty trace
        with _profile(use_kineto=use_kineto) as prof:
            pass
        # saving an empty trace
        with TemporaryFileName(mode="w+") as fname:
            prof.export_chrome_trace(fname)

        # Same test but for cuda.
        use_cuda = torch.profiler.ProfilerActivity.CUDA in supported_activities()
        if not use_cuda:
            return

        device = torch.device("cuda:0")
        with _profile(use_cuda=True, use_kineto=use_kineto) as prof:
            t1, t2 = torch.ones(1, device=device), torch.ones(1, device=device)
            torch.add(t1, t2)

        with TemporaryFileName(mode="w+") as fname:
            prof.export_chrome_trace(fname)
            # Now validate the json
            with io.open(fname, 'r') as f:
                json.load(f)

    def test_profiler_tracing(self):
        self._test_profiler_tracing(False)
        if kineto_available():
            self._test_profiler_tracing(True)

    @unittest.skip("Disable forward->backward link to workaround profiler crash")
    def test_profiler_fwd_bwd_link(self):
        with _profile(use_kineto=True) as prof:
            t1, t2 = torch.ones(1, requires_grad=True), torch.ones(1, requires_grad=True)
            z = torch.add(t1, t2)
            y = torch.ones(1)
            loss = torch.nn.functional.binary_cross_entropy_with_logits(z, y)
            loss.backward()
        with TemporaryFileName(mode="w+") as fname:
            prof.export_chrome_trace(fname)
            with io.open(fname, 'r') as f:
                j = json.load(f)
                events = j["traceEvents"]
                ts_to_name = {}
                flow_s_to_ts = {}
                flow_f_to_ts = {}
                for e in events:
                    if e["ph"] == "X":
                        ts_to_name[e["ts"]] = e["name"]
                    if "cat" in e and "name" in e and e["cat"] == "forward_backward" and e["name"] == "fwd_bwd":
                        if e["ph"] == "s":
                            flow_s_to_ts[e["id"]] = e["ts"]
                        elif e["ph"] == "f":
                            flow_f_to_ts[e["id"]] = e["ts"]
                self.assertTrue(len(flow_s_to_ts) == 2)
                self.assertTrue(len(flow_f_to_ts) == 2)
                self.assertTrue(1 in flow_s_to_ts.keys())
                self.assertTrue(1 in flow_f_to_ts.keys())
                self.assertTrue(2 in flow_s_to_ts.keys())
                self.assertTrue(2 in flow_f_to_ts.keys())
                s_ts_1 = flow_s_to_ts[1]
                f_ts_1 = flow_f_to_ts[1]
                s_ts_2 = flow_s_to_ts[2]
                f_ts_2 = flow_f_to_ts[2]
                self.assertTrue(all([ts in ts_to_name.keys() for ts in [s_ts_1, f_ts_1, s_ts_2, f_ts_2]]))
                self.assertTrue(ts_to_name[s_ts_1] == "aten::binary_cross_entropy_with_logits")
                self.assertTrue(ts_to_name[s_ts_2] == "aten::add")

    def test_profiler_type(self):
        profiler_type = torch._C._autograd._profiler_type
        ActiveProfilerType = torch._C._autograd.ActiveProfilerType
        self.assertEqual(profiler_type(), ActiveProfilerType.NONE)

        # Autograd profiler
        with _profile_legacy():
            self.assertEqual(profiler_type(), ActiveProfilerType.LEGACY)

        # Kineto profiler
        with profile():
            self.assertEqual(profiler_type(), ActiveProfilerType.KINETO)

    def test_profiler_correlation_id(self):
        '''
        We expect the correlation_id to be unique across multiple invokation of the profiler,
        So we will reuse id_uniqueness_set.
        '''
        id_uniqueness_set = set()
        model = torch.nn.Sequential(
            nn.Conv2d(16, 33, 18),
            nn.ReLU(),
            nn.Linear(243, 243),
            nn.ReLU(),
        )
        inputs = torch.randn(40, 16, 18, 260)
        uint32_max = 2**32 - 1
        for i in range(5):
            with profile() as prof:
                model(inputs)
            for event in prof.profiler.kineto_results.events():
                corr_id = event.correlation_id()
                if (corr_id):
                    self.assertTrue(corr_id not in id_uniqueness_set)
                    id_uniqueness_set.add(corr_id)
                    self.assertTrue(corr_id < uint32_max)

def find_node_with_name(nodes, name):
    for node in nodes:
        if node.name() == name:
            return node
        result = find_node_with_name(node.children, name)
        if result is not None:
            return result

class TestTorchTidyProfiler(TestCase):
    def test_extra_fields(self):
        with profile(with_stack=True, profile_memory=True) as p:
            _ = torch.ones((1,))

        nodes = p.profiler.kineto_results.experimental_event_tree()
        node = find_node_with_name(nodes, "aten::ones")
        self.assertIsNotNone(node)

        self.assertIsInstance(
            node.extra_fields,
            torch._C._autograd._ExtraFields_TorchOp)

        self.assertIsInstance(
            node.parent.extra_fields,
            torch._C._autograd._ExtraFields_PyCCall)

        self.assertEqual(node.children[0].name(), "aten::empty")
        self.assertEqual(node.children[0].children[0].name(), "[memory]")
        self.assertIsInstance(
            node.children[0].children[0].extra_fields,
            torch._C._autograd._ExtraFields_Allocation)

    def test_tensor_properties(self):
        x = torch.ones(10, 10).as_strided([4, 4], [12, 3])
        y = torch.ones(4, 1)

        with profile(with_stack=True, profile_memory=True, record_shapes=True) as p:
            _ = x + y

        nodes = p.profiler.kineto_results.experimental_event_tree()
        node = find_node_with_name(nodes, "aten::add")
        self.assertIsNotNone(node)

        self.assertIsInstance(
            node.extra_fields,
            torch._C._autograd._ExtraFields_TorchOp)

        self.assertEqual(node.extra_fields.inputs.shapes, [[4, 4], [4, 1], []])

        input_info = node.extra_fields.inputs
        self.assertEqual(input_info.dtypes, ['float', 'float', 'Scalar'])

        layout_info = [x.layout if x else None for x in input_info.tensor_metadata]
        self.assertEqual(layout_info, [torch.strided, torch.strided, None])


@dataclass(frozen=True)
class MockKinetoEvent():
    _name: str
    _start_us: int
    _duration_us: int
    _linked_correlation_id: int
    _device_type: int

    def name(self) -> str:
        return self._name

    def start_us(self) -> int:
        return self._start_us

    def duration_us(self) -> int:
        return self._duration_us

    def linked_correlation_id(self) -> int:
        return self._linked_correlation_id

    def device_type(self) -> DeviceType:
        return DeviceType.CUDA if self._device_type == 1 else DeviceType.CPU


@dataclass(frozen=True)
class MockProfilerEvent():
    _name: str
    id: int
    start_time_ns: int
    duration_time_ns: int
    correlation_id: int = 0
    children: List["MockProfilerEvent"] = field(default_factory=list)
    parent: Optional["MockProfilerEvent"] = None

    @property
    def end_time_ns(self):
        return self.start_time_ns + self.duration_time_ns

    def name(self) -> str:
        return self._name

    def __post__init__(self, parent, children):
        object.__setattr__(self, "parent", parent)
        object.__setattr__(self, "children", children)


class TestExperimentalUtils(TestCase):

    @staticmethod
    def generate_mock_profile():
        cuda_events = [
            MockKinetoEvent("cudaLaunchKernel", 400, 100, 1, 0),
            MockKinetoEvent("cudaLaunchKernel", 500, 100, 2, 0),
            MockKinetoEvent("cudaLaunchKernel", 600, 100, 3, 0),
            MockKinetoEvent("cudaLaunchKernel", 700, 100, 4, 0),
            MockKinetoEvent("cudaLaunchKernel", 800, 100, 5, 0),
            MockKinetoEvent("cudaLaunchKernel", 1500, 100, 6, 0),
            MockKinetoEvent("GPU", 900, 100, 1, 1),
            MockKinetoEvent("GPU", 1000, 100, 2, 1),
            MockKinetoEvent("GPU", 1100, 100, 3, 1),
            MockKinetoEvent("GPU", 1200, 100, 4, 1),
            MockKinetoEvent("GPU", 1300, 100, 5, 1),
            MockKinetoEvent("GPU", 1700, 100, 6, 1)
        ]
        cpu_events = [
            MockProfilerEvent("CPU (Before cudaLaunchKernel)", 1, 0, 100000),
            MockProfilerEvent("CPU (Before cudaLaunchKernel)", 2, 100000,
                              100000),
            MockProfilerEvent("CPU (Before cudaLaunchKernel)", 3, 200000,
                              100000),
            MockProfilerEvent("CPU (Before cudaLaunchKernel)", 4, 300000,
                              100000),
            MockProfilerEvent("CPU (After cudaLaunchKernel)", 5, 400000,
                              100000),
            MockProfilerEvent("CPU (After cudaLaunchKernel)", 6, 500000,
                              100000),
            MockProfilerEvent("CPU (After cudaLaunchKernel)", 7, 600000,
                              100000),
            MockProfilerEvent("CPU (After cudaLaunchKernel)", 8, 700000,
                              100000),
            MockProfilerEvent("CPU (After GPU)", 9, 800000, 100000),
            MockProfilerEvent("CPU (After GPU)", 10, 900000, 100000),
            MockProfilerEvent("CPU (After GPU)", 11, 1100000, 100000),
            MockProfilerEvent("CPU (After GPU)", 12, 1200000, 500000),
        ]

        profiler = unittest.mock.Mock()
        profiler.kineto_results = unittest.mock.Mock()
        profiler.kineto_results.events = unittest.mock.Mock(
            return_value=cuda_events)
        profiler.kineto_results.experimental_event_tree = unittest.mock.Mock(
            return_value=cpu_events)
        return profiler

    @staticmethod
    def load_mock_profile():
        accept = expecttest.ACCEPT
        json_file_path = os.path.join(
            os.path.dirname(os.path.realpath(__file__)),
            "profiler_utils_mock_events.json")
        if accept and torch.cuda.is_available():

            def garbage_code(x):
                for i in range(5):
                    x[0, i] = i

            x = torch.ones((4096, 4096), device="cuda")
            x = x @ x
            with profile(
                    activities=[ProfilerActivity.CPU, ProfilerActivity.CUDA],
                    record_shapes=True,
                    with_stack=True) as prof:
                for _ in range(5):
                    x = x @ x
                garbage_code(x)
                for _ in range(5):
                    x = x @ x

            kineto_events = [{
                '_name':
                e.name(),
                '_start_us':
                e.start_us(),
                '_duration_us':
                e.duration_us(),
                '_linked_correlation_id':
                e.linked_correlation_id(),
                '_device_type':
                1 if e.device_type() == DeviceType.CUDA else 0
            } for e in prof.profiler.kineto_results.events()]

            def EventTreeDFS(event_tree):
                from collections import deque
                stack = deque(event_tree)
                while stack:
                    curr_event = stack.pop()
                    yield curr_event
                    for child_event in curr_event.children:
                        stack.append(child_event)

            profiler_events = [{
                '_name': e.name(),
                'id': e.id,
                'start_time_ns': e.start_time_ns,
                'duration_time_ns': e.duration_time_ns,
                'correlation_id': e.correlation_id,
                'children': [child.id for child in e.children],
                'parent': e.parent.id if e.parent else None
            } for e in EventTreeDFS(
                prof.profiler.kineto_results.experimental_event_tree())]

            with open(json_file_path, "w") as f:
                json.dump([kineto_events, profiler_events], f)

        assert (os.path.exists(json_file_path))
        with open(json_file_path, "r") as f:
            kineto_events, profiler_events = json.load(f)

        cuda_events = [
            MockKinetoEvent(*event.values()) for event in kineto_events
        ]
        cpu_events = []
        id_map = {}
        for e in profiler_events:
            event = MockProfilerEvent(**e)
            id_map[event.id] = event
            cpu_events.append(event)
        for event in cpu_events:
            parent = None if event.parent is None else id_map[event.parent]
            children = [id_map[child] for child in event.children]
            event.__post__init__(parent, children)
        cpu_events = [event for event in cpu_events if event.parent is None]
        profiler = unittest.mock.Mock()
        profiler.kineto_results = unittest.mock.Mock()
        profiler.kineto_results.events = unittest.mock.Mock(
            return_value=cuda_events)
        profiler.kineto_results.experimental_event_tree = unittest.mock.Mock(
            return_value=cpu_events)
        return profiler

    def test_utils_compute_self_time(self):
        with profile() as prof:
            t1, t2 = torch.ones(1, requires_grad=True), torch.ones(
                1, requires_grad=True)
            z = torch.add(t1, t2)
            y = torch.ones(1)
            loss = torch.nn.functional.binary_cross_entropy_with_logits(z, y)
            loss.backward()
        basic_eval = _utils.BasicEvaluation(prof.profiler)
        metrics = basic_eval.metrics
        self.assertTrue(len(metrics) > 0)
        for event_key, event_metrics in metrics.items():
            self.assertEqual(
                event_metrics.self_time_ns,
                event_key.event.duration_time_ns - sum([
                    child.duration_time_ns
                    for child in event_key.event.children
                ]))

    def test_utils_intervals_overlap(self):
        event = _utils.EventKey(MockProfilerEvent("Event 1", 1, 5, 5))
        intervals = [
            _utils.Interval(0, 9),
            _utils.Interval(1, 2),
            _utils.Interval(2, 3),
            _utils.Interval(3, 4),
            _utils.Interval(4, 5),
            _utils.Interval(8, 12),
        ]
        print(event.intervals_overlap(intervals))
        self.assertEqual(event.intervals_overlap(intervals), 5)

    def test_utils_compute_queue_depth(self):

        def format_queue_depth(queue_depth_list, events):
            res = ""
            for data, event in zip(queue_depth_list, events):
                res += f"{data.queue_depth} [{event.name()}]\n"
            return res

        # We have to use Mock because time series data is too flaky to test
        profiler = self.generate_mock_profile()
        basic_evaluation = _utils.BasicEvaluation(profiler)
        self.assertExpectedInline(
            format_queue_depth(basic_evaluation.queue_depth_list,
                               basic_evaluation.cuda_events), """\
1 [cudaLaunchKernel]
2 [cudaLaunchKernel]
3 [cudaLaunchKernel]
4 [cudaLaunchKernel]
5 [cudaLaunchKernel]
4 [GPU]
3 [GPU]
2 [GPU]
1 [GPU]
0 [GPU]
1 [cudaLaunchKernel]
0 [GPU]
""")
        self.assertExpectedInline(
            format_queue_depth([
                basic_evaluation.metrics[k]
                for k in basic_evaluation.event_keys
            ], basic_evaluation.events), """\
0 [CPU (Before cudaLaunchKernel)]
0 [CPU (Before cudaLaunchKernel)]
0 [CPU (Before cudaLaunchKernel)]
0 [CPU (Before cudaLaunchKernel)]
1 [CPU (After cudaLaunchKernel)]
2 [CPU (After cudaLaunchKernel)]
3 [CPU (After cudaLaunchKernel)]
4 [CPU (After cudaLaunchKernel)]
5 [CPU (After GPU)]
4 [CPU (After GPU)]
2 [CPU (After GPU)]
1 [CPU (After GPU)]
""")

    def test_utils_compute_queue_depth_when_no_cuda_events(self):
        # For traces with only cpu events, we expect empty queue depth list
        x = torch.ones((1024, 1024))
        with profile() as prof:
            for _ in range(5):
                x = x @ x
        basic_evaluation = _utils.BasicEvaluation(prof.profiler)
        self.assertFalse(basic_evaluation.compute_queue_depth())

    def test_utils_compute_idle_time(self):
        profiler = self.generate_mock_profile()
        basic_evaluation = _utils.BasicEvaluation(profiler)
        expected_output = "\n".join([
            f"{basic_evaluation.metrics[event_key].idle_time_ns} [{event_key.event.name()}]"
            for event_key in basic_evaluation.event_keys
        ])
        self.assertExpectedInline(
            expected_output, """\
100000 [CPU (Before cudaLaunchKernel)]
100000 [CPU (Before cudaLaunchKernel)]
100000 [CPU (Before cudaLaunchKernel)]
100000 [CPU (Before cudaLaunchKernel)]
0 [CPU (After cudaLaunchKernel)]
0 [CPU (After cudaLaunchKernel)]
0 [CPU (After cudaLaunchKernel)]
0 [CPU (After cudaLaunchKernel)]
0 [CPU (After GPU)]
0 [CPU (After GPU)]
0 [CPU (After GPU)]
100000 [CPU (After GPU)]""")

    def test_utils_get_optimizable_events(self):
        basic_evaluation = _utils.BasicEvaluation(self.load_mock_profile())
        optimizable_events = basic_evaluation.get_optimizable_events(
            2, print_enable=False)
        expected_output = "\n".join(
            [f"{event_key.event.name()}" for event_key in optimizable_events])
        self.assertExpectedInline(
            expected_output, """\
<built-in function _cuda_synchronize>
aten::copy_""")

    def test_profiler_name_pattern(self):
        x = torch.ones((4096, 4096))
        with profile() as prof:
            for _ in range(5):
                x = x @ x
                x = x + x
        matched_events = NamePattern(prof, "aten::mm").matched_events()
        output = "\n".join([f"{event.name()}" for event in matched_events])
        self.assertExpectedInline(output, """\
aten::mm
aten::mm
aten::mm
aten::mm
aten::mm""")

    def test_profiler_pattern_match_helper(self):
        x = torch.ones((100, 100))
        with profile() as prof:
            for _ in range(5):
                x = x @ x
                x = x + x
        event_tree = prof.profiler.kineto_results.experimental_event_tree()
        pattern = Pattern(prof)
        self.assertEqual([], pattern.siblings_of(event_tree[0])[0])
        self.assertEqual(event_tree[1:], pattern.siblings_of(event_tree[0])[1])
        child_nodes = event_tree[0].children
        self.assertEqual([], pattern.siblings_of(child_nodes[0])[0])
        self.assertEqual(child_nodes[1:], pattern.siblings_of(child_nodes[0])[1])
        self.assertEqual(event_tree[0],
                         pattern.root_of(event_tree[0].children[0].children[0]))
        self.assertEqual(None, pattern.next_of(event_tree[-1]))
        self.assertEqual(event_tree[1], pattern.next_of(event_tree[0]))
        self.assertEqual(event_tree[0], pattern.prev_of(event_tree[1]))

    @unittest.skipIf(TEST_WITH_CROSSREF, "crossref intercepts calls and changes the callsite.")
    @unittest.skipIf(not torch.cuda.is_available(), "CUDA is required")
    def test_profiler_extra_cuda_copy_pattern(self):
        cases = (
            (0, lambda: torch.ones((100, 100), device="cuda")),
            (1, lambda: torch.ones((100, 100)).to("cuda")),
            (1, lambda: torch.zeros((100, 100)).to("cuda")),
            (1, lambda: torch.empty((100, 100)).fill_(5).to("cuda")),
            (1, lambda: torch.ones((100, 100)).cuda()),
            (1, lambda: torch.zeros((100, 100)).cuda()),
            (1, lambda: torch.empty((100, 100)).fill_(5).cuda()),
            (1, lambda: torch.rand((100, 100)).cuda()),
            (1, lambda: torch.randn((100, 100)).cuda()),
            (1, lambda: torch.full((100, 100), 10).cuda()),
        )
        num_matched = []
        for _, fn in cases:
            with profile(with_stack=True, record_shapes=True) as prof:
                fn()
            pattern = ExtraCUDACopyPattern(prof)
            num_matched.append(len(pattern.matched_events()))
        self.assertEqual(num_matched, [i for i, _ in cases])

    @unittest.skipIf(TEST_WITH_CROSSREF,
                     "crossref intercepts calls and changes the callsite.")
    def test_profiler_for_loop_indexing_pattern(self):
        x = torch.ones((100, 100))

        def case1():
            for i in range(100):
                x[i] = i

        def case2():
            y = 0
            for i in range(100):
                y += x[i]

        def case3():
            y = 1
            for i in range(100):
                y *= x[i]

        def case4():
            y = x
            for _ in range(100):
                y = y @ x

        def case5():
            for i in range(100):
                x[i, :] = torch.arange(100) + i

        cases = ((1, case1), (1, case2), (1, case3), (0, case4), (1, case5))
        num_matched = []
        for _, fn in cases:
            with profile(with_stack=True) as prof:
                fn()
            pattern = ForLoopIndexingPattern(prof)
            num_matched.append(len(pattern.matched_events()))
        self.assertEqual(num_matched, [i for i, _ in cases])


    @unittest.skipIf(not torch.cuda.is_available(), "CUDA is required")
    def test_profiler_fp32_matmul_pattern(self):
        x = torch.ones((100, 100), device="cuda")
        with profile(with_stack=True) as prof:
            x = x @ x
        pattern = FP32MatMulPattern(prof)
        has_tf32 = 0 if pattern.skip else 1
        num_matched = len(pattern.matched_events())
        self.assertEqual(num_matched, has_tf32)

<<<<<<< HEAD

    @unittest.skipIf(not torch.cuda.is_available(), "CUDA is required")
    def test_profiler_extra_cuda_copy_pattern_benchmark(self):
        with profile(with_stack=True, record_shapes=True) as prof:
            x = torch.ones((100, 100)).to("cuda")
            x = torch.ones((50, 50)).to("cuda")
        pattern = ExtraCUDACopyPattern(prof)
        shapes_factor_map = pattern.benchmark(pattern.matched_events())
        self.assertEqual(len(shapes_factor_map), 2)

=======
>>>>>>> 3bd08e34

if __name__ == '__main__':
    run_tests()<|MERGE_RESOLUTION|>--- conflicted
+++ resolved
@@ -1616,7 +1616,6 @@
         num_matched = len(pattern.matched_events())
         self.assertEqual(num_matched, has_tf32)
 
-<<<<<<< HEAD
 
     @unittest.skipIf(not torch.cuda.is_available(), "CUDA is required")
     def test_profiler_extra_cuda_copy_pattern_benchmark(self):
@@ -1627,8 +1626,6 @@
         shapes_factor_map = pattern.benchmark(pattern.matched_events())
         self.assertEqual(len(shapes_factor_map), 2)
 
-=======
->>>>>>> 3bd08e34
 
 if __name__ == '__main__':
     run_tests()