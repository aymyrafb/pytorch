--- conflicted
+++ resolved
@@ -361,23 +361,6 @@
                                            ' requires_grad: bool = False) -> Tensor: ...'],
         })
 
-<<<<<<< HEAD
-    unsorted_function_hints.update({
-        'sparse_compressed_tensor' : ['def sparse_compressed_tensor(compressed_indices: Union[Tensor, List],'
-                                      'plain_indices: Union[Tensor, List],'
-                                      ' values: Union[Tensor, List], size: Optional[_size]=None,'
-                                      ' *, dtype: Optional[_dtype]=None, layout: Optional[_layout] = None,'
-                                      ' device: Union[_device, str, None]=None, requires_grad:_bool=False) -> Tensor: ...'],
-        '_sparse_compressed_tensor_unsafe': ['def _sparse_compressed_tensor_unsafe(comp_indices: Union[Tensor, List],'
-                                             'plain_indices: Union[Tensor, List],'
-                                             ' values: Union[Tensor, List], size: List[int],'
-                                             ' dtype: Optional[_dtype] = None, layout: Optional[_layout] = None,'
-                                             ' device: Optional[_device] = None,'
-                                             ' requires_grad: bool = False) -> Tensor: ...'],
-    })
-
-=======
->>>>>>> cd771a4a
     unsorted_function_hints.update(
         {
             "set_flush_denormal": ["def set_flush_denormal(mode: _bool) -> _bool: ..."],
@@ -415,8 +398,6 @@
                 " size: Optional[_size]=None, *, dtype: Optional[_dtype]=None,"
                 " device: Union[_device, str, None]=None, requires_grad:_bool=False) -> Tensor: ..."
             ],
-<<<<<<< HEAD
-=======
             "_sparse_coo_tensor_unsafe": [
                 "def _sparse_coo_tensor_unsafe(indices: Tensor, values: Tensor, size: List[int],"
                 " dtype: Optional[_dtype] = None, device: Optional[_device] = None,"
@@ -433,7 +414,6 @@
                                                  ' dtype: Optional[_dtype] = None, layout: Optional[_layout] = None,'
                                                  ' device: Optional[_device] = None,'
                                                  ' requires_grad: bool = False) -> Tensor: ...'],
->>>>>>> cd771a4a
             "range": [
                 "def range(start: Number, end: Number,"
                 " step: Number=1, *, out: Optional[Tensor]=None, {}) -> Tensor: ...".format(
