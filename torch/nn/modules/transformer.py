import copy
from typing import Optional, Any, Union, Callable

import torch
from torch import Tensor
from .. import functional as F
from .module import Module
from .activation import MultiheadAttention
from .container import ModuleList
from ..init import xavier_uniform_
from .dropout import Dropout
from .linear import Linear
from .normalization import LayerNorm

__all__ = ['Transformer', 'TransformerEncoder', 'TransformerDecoder', 'TransformerEncoderLayer', 'TransformerDecoderLayer']

class Transformer(Module):
    r"""A transformer model. User is able to modify the attributes as needed. The architecture
    is based on the paper "Attention Is All You Need". Ashish Vaswani, Noam Shazeer,
    Niki Parmar, Jakob Uszkoreit, Llion Jones, Aidan N Gomez, Lukasz Kaiser, and
    Illia Polosukhin. 2017. Attention is all you need. In Advances in Neural Information
    Processing Systems, pages 6000-6010.

    Args:
        d_model: the number of expected features in the encoder/decoder inputs (default=512).
        nhead: the number of heads in the multiheadattention models (default=8).
        num_encoder_layers: the number of sub-encoder-layers in the encoder (default=6).
        num_decoder_layers: the number of sub-decoder-layers in the decoder (default=6).
        dim_feedforward: the dimension of the feedforward network model (default=2048).
        dropout: the dropout value (default=0.1).
        activation: the activation function of encoder/decoder intermediate layer, can be a string
            ("relu" or "gelu") or a unary callable. Default: relu
        custom_encoder: custom encoder (default=None).
        custom_decoder: custom decoder (default=None).
        layer_norm_eps: the eps value in layer normalization components (default=1e-5).
        batch_first: If ``True``, then the input and output tensors are provided
            as (batch, seq, feature). Default: ``False`` (seq, batch, feature).
        norm_first: if ``True``, encoder and decoder layers will perform LayerNorms before
            other attention and feedforward operations, otherwise after. Default: ``False`` (after).

    Examples::
        >>> transformer_model = nn.Transformer(nhead=16, num_encoder_layers=12)
        >>> src = torch.rand((10, 32, 512))
        >>> tgt = torch.rand((20, 32, 512))
        >>> out = transformer_model(src, tgt)

    Note: A full example to apply nn.Transformer module for the word language model is available in
    https://github.com/pytorch/examples/tree/master/word_language_model
    """

    def __init__(self, d_model: int = 512, nhead: int = 8, num_encoder_layers: int = 6,
                 num_decoder_layers: int = 6, dim_feedforward: int = 2048, dropout: float = 0.1,
                 activation: Union[str, Callable[[Tensor], Tensor]] = F.relu,
                 custom_encoder: Optional[Any] = None, custom_decoder: Optional[Any] = None,
                 layer_norm_eps: float = 1e-5, batch_first: bool = False, norm_first: bool = False,
                 device=None, dtype=None) -> None:
        factory_kwargs = {'device': device, 'dtype': dtype}
        super(Transformer, self).__init__()

        if custom_encoder is not None:
            self.encoder = custom_encoder
        else:
            encoder_layer = TransformerEncoderLayer(d_model, nhead, dim_feedforward, dropout,
                                                    activation, layer_norm_eps, batch_first, norm_first,
                                                    **factory_kwargs)
            encoder_norm = LayerNorm(d_model, eps=layer_norm_eps, **factory_kwargs)
            self.encoder = TransformerEncoder(encoder_layer, num_encoder_layers, encoder_norm)

        if custom_decoder is not None:
            self.decoder = custom_decoder
        else:
            decoder_layer = TransformerDecoderLayer(d_model, nhead, dim_feedforward, dropout,
                                                    activation, layer_norm_eps, batch_first, norm_first,
                                                    **factory_kwargs)
            decoder_norm = LayerNorm(d_model, eps=layer_norm_eps, **factory_kwargs)
            self.decoder = TransformerDecoder(decoder_layer, num_decoder_layers, decoder_norm)

        self._reset_parameters()

        self.d_model = d_model
        self.nhead = nhead

        self.batch_first = batch_first

    def forward(self, src: Tensor, tgt: Tensor, src_mask: Optional[Tensor] = None, tgt_mask: Optional[Tensor] = None,
                memory_mask: Optional[Tensor] = None, src_key_padding_mask: Optional[Tensor] = None,
                tgt_key_padding_mask: Optional[Tensor] = None, memory_key_padding_mask: Optional[Tensor] = None) -> Tensor:
        r"""Take in and process masked source/target sequences.

        Args:
            src: the sequence to the encoder (required).
            tgt: the sequence to the decoder (required).
            src_mask: the additive mask for the src sequence (optional).
            tgt_mask: the additive mask for the tgt sequence (optional).
            memory_mask: the additive mask for the encoder output (optional).
            src_key_padding_mask: the ByteTensor mask for src keys per batch (optional).
            tgt_key_padding_mask: the ByteTensor mask for tgt keys per batch (optional).
            memory_key_padding_mask: the ByteTensor mask for memory keys per batch (optional).

        Shape:
            - src: :math:`(S, E)` for unbatched input, :math:`(S, N, E)` if `batch_first=False` or
              `(N, S, E)` if `batch_first=True`.
            - tgt: :math:`(T, E)` for unbatched input, :math:`(T, N, E)` if `batch_first=False` or
              `(N, T, E)` if `batch_first=True`.
            - src_mask: :math:`(S, S)` or :math:`(N\cdot\text{num\_heads}, S, S)`.
            - tgt_mask: :math:`(T, T)` or :math:`(N\cdot\text{num\_heads}, T, T)`.
            - memory_mask: :math:`(T, S)`.
            - src_key_padding_mask: :math:`(S)` for unbatched input otherwise :math:`(N, S)`.
            - tgt_key_padding_mask: :math:`(T)` for unbatched input otherwise :math:`(N, T)`.
            - memory_key_padding_mask: :math:`(S)` for unbatched input otherwise :math:`(N, S)`.

            Note: [src/tgt/memory]_mask ensures that position i is allowed to attend the unmasked
            positions. If a ByteTensor is provided, the non-zero positions are not allowed to attend
            while the zero positions will be unchanged. If a BoolTensor is provided, positions with ``True``
            are not allowed to attend while ``False`` values will be unchanged. If a FloatTensor
            is provided, it will be added to the attention weight.
            [src/tgt/memory]_key_padding_mask provides specified elements in the key to be ignored by
            the attention. If a ByteTensor is provided, the non-zero positions will be ignored while the zero
            positions will be unchanged. If a BoolTensor is provided, the positions with the
            value of ``True`` will be ignored while the position with the value of ``False`` will be unchanged.

            - output: :math:`(T, E)` for unbatched input, :math:`(T, N, E)` if `batch_first=False` or
              `(N, T, E)` if `batch_first=True`.

            Note: Due to the multi-head attention architecture in the transformer model,
            the output sequence length of a transformer is same as the input sequence
            (i.e. target) length of the decoder.

            where S is the source sequence length, T is the target sequence length, N is the
            batch size, E is the feature number

        Examples:
            >>> output = transformer_model(src, tgt, src_mask=src_mask, tgt_mask=tgt_mask)
        """

        is_batched = src.dim() == 3
        if not self.batch_first and src.size(1) != tgt.size(1) and is_batched:
            raise RuntimeError("the batch number of src and tgt must be equal")
        elif self.batch_first and src.size(0) != tgt.size(0) and is_batched:
            raise RuntimeError("the batch number of src and tgt must be equal")

        if src.size(-1) != self.d_model or tgt.size(-1) != self.d_model:
            raise RuntimeError("the feature number of src and tgt must be equal to d_model")

        memory = self.encoder(src, mask=src_mask, src_key_padding_mask=src_key_padding_mask)
        output = self.decoder(tgt, memory, tgt_mask=tgt_mask, memory_mask=memory_mask,
                              tgt_key_padding_mask=tgt_key_padding_mask,
                              memory_key_padding_mask=memory_key_padding_mask)
        return output

    @staticmethod
    def generate_square_subsequent_mask(sz: int) -> Tensor:
        r"""Generate a square mask for the sequence. The masked positions are filled with float('-inf').
            Unmasked positions are filled with float(0.0).
        """
        return torch.triu(torch.full((sz, sz), float('-inf')), diagonal=1)

    def _reset_parameters(self):
        r"""Initiate parameters in the transformer model."""

        for p in self.parameters():
            if p.dim() > 1:
                xavier_uniform_(p)


class TransformerEncoder(Module):
    r"""TransformerEncoder is a stack of N encoder layers. Users can build the
    BERT(https://arxiv.org/abs/1810.04805) model with corresponding parameters.

    Args:
        encoder_layer: an instance of the TransformerEncoderLayer() class (required).
        num_layers: the number of sub-encoder-layers in the encoder (required).
        norm: the layer normalization component (optional).
        enable_nested_tensor: if True, input will automatically convert to nested tensor
            (and convert back on output). This will improve the overall performance of
            TransformerEncoder when padding rate is high. Default: ``True`` (enabled).

    Examples::
        >>> encoder_layer = nn.TransformerEncoderLayer(d_model=512, nhead=8)
        >>> transformer_encoder = nn.TransformerEncoder(encoder_layer, num_layers=6)
        >>> src = torch.rand(10, 32, 512)
        >>> out = transformer_encoder(src)
    """
    __constants__ = ['norm']

    def __init__(self, encoder_layer, num_layers, norm=None, enable_nested_tensor=True):
        super(TransformerEncoder, self).__init__()
        self.layers = _get_clones(encoder_layer, num_layers)
        self.num_layers = num_layers
        self.norm = norm
        self.enable_nested_tensor = enable_nested_tensor

    def forward(self, src: Tensor, mask: Optional[Tensor] = None, src_key_padding_mask: Optional[Tensor] = None) -> Tensor:
        r"""Pass the input through the encoder layers in turn.

        Args:
            src: the sequence to the encoder (required).
            mask: the mask for the src sequence (optional).
            src_key_padding_mask: the mask for the src keys per batch (optional).

        Shape:
            see the docs in Transformer class.
        """
        output = src
        convert_to_nested = False
        first_layer = self.layers[0]
        src_key_padding_mask_for_layers = src_key_padding_mask
        if isinstance(first_layer, torch.nn.TransformerEncoderLayer):
            if (not first_layer.norm_first and not first_layer.training and
                    first_layer.self_attn.batch_first and
                    first_layer.self_attn._qkv_same_embed_dim and first_layer.activation_relu_or_gelu and
                    first_layer.norm1.eps == first_layer.norm2.eps and
                    src.dim() == 3 and self.enable_nested_tensor and
                    src_key_padding_mask is not None and
                    torch._nested_tensor_from_mask_left_aligned(src, src_key_padding_mask.logical_not())):
                if src_key_padding_mask is not None and not output.is_nested and mask is None:
                    tensor_args = (
                        src,
                        first_layer.self_attn.in_proj_weight,
                        first_layer.self_attn.in_proj_bias,
                        first_layer.self_attn.out_proj.weight,
                        first_layer.self_attn.out_proj.bias,
                        first_layer.norm1.weight,
                        first_layer.norm1.bias,
                        first_layer.norm2.weight,
                        first_layer.norm2.bias,
                        first_layer.linear1.weight,
                        first_layer.linear1.bias,
                        first_layer.linear2.weight,
                        first_layer.linear2.bias,
                    )
                    if not torch.overrides.has_torch_function(tensor_args):
                        if not torch.is_grad_enabled() or all([not x.requires_grad for x in tensor_args]):
                            if output.is_cuda or 'cpu' in str(output.device):
                                convert_to_nested = True
                                output = torch._nested_tensor_from_mask(output, src_key_padding_mask.logical_not())
                                src_key_padding_mask_for_layers = None

        for mod in self.layers:
            output = mod(output, src_mask=mask, src_key_padding_mask=src_key_padding_mask_for_layers)

        if convert_to_nested:
            output = output.to_padded_tensor(0.)

        if self.norm is not None:
            output = self.norm(output)

        return output


class TransformerDecoder(Module):
    r"""TransformerDecoder is a stack of N decoder layers

    Args:
        decoder_layer: an instance of the TransformerDecoderLayer() class (required).
        num_layers: the number of sub-decoder-layers in the decoder (required).
        norm: the layer normalization component (optional).

    Examples::
        >>> decoder_layer = nn.TransformerDecoderLayer(d_model=512, nhead=8)
        >>> transformer_decoder = nn.TransformerDecoder(decoder_layer, num_layers=6)
        >>> memory = torch.rand(10, 32, 512)
        >>> tgt = torch.rand(20, 32, 512)
        >>> out = transformer_decoder(tgt, memory)
    """
    __constants__ = ['norm']

    def __init__(self, decoder_layer, num_layers, norm=None):
        super(TransformerDecoder, self).__init__()
        self.layers = _get_clones(decoder_layer, num_layers)
        self.num_layers = num_layers
        self.norm = norm

    def forward(self, tgt: Tensor, memory: Tensor, tgt_mask: Optional[Tensor] = None,
                memory_mask: Optional[Tensor] = None, tgt_key_padding_mask: Optional[Tensor] = None,
                memory_key_padding_mask: Optional[Tensor] = None) -> Tensor:
        r"""Pass the inputs (and mask) through the decoder layer in turn.

        Args:
            tgt: the sequence to the decoder (required).
            memory: the sequence from the last layer of the encoder (required).
            tgt_mask: the mask for the tgt sequence (optional).
            memory_mask: the mask for the memory sequence (optional).
            tgt_key_padding_mask: the mask for the tgt keys per batch (optional).
            memory_key_padding_mask: the mask for the memory keys per batch (optional).

        Shape:
            see the docs in Transformer class.
        """
        output = tgt

        for mod in self.layers:
            output = mod(output, memory, tgt_mask=tgt_mask,
                         memory_mask=memory_mask,
                         tgt_key_padding_mask=tgt_key_padding_mask,
                         memory_key_padding_mask=memory_key_padding_mask)

        if self.norm is not None:
            output = self.norm(output)

        return output

class TransformerEncoderLayer(Module):
    r"""TransformerEncoderLayer is made up of self-attn and feedforward network.
    This standard encoder layer is based on the paper "Attention Is All You Need".
    Ashish Vaswani, Noam Shazeer, Niki Parmar, Jakob Uszkoreit, Llion Jones, Aidan N Gomez,
    Lukasz Kaiser, and Illia Polosukhin. 2017. Attention is all you need. In Advances in
    Neural Information Processing Systems, pages 6000-6010. Users may modify or implement
    in a different way during application.

    Args:
        d_model: the number of expected features in the input (required).
        nhead: the number of heads in the multiheadattention models (required).
        dim_feedforward: the dimension of the feedforward network model (default=2048).
        dropout: the dropout value (default=0.1).
        activation: the activation function of the intermediate layer, can be a string
            ("relu" or "gelu") or a unary callable. Default: relu
        layer_norm_eps: the eps value in layer normalization components (default=1e-5).
        batch_first: If ``True``, then the input and output tensors are provided
            as (batch, seq, feature). Default: ``False`` (seq, batch, feature).
        norm_first: if ``True``, layer norm is done prior to attention and feedforward
            operations, respectivaly. Otherwise it's done after. Default: ``False`` (after).

    Examples::
        >>> encoder_layer = nn.TransformerEncoderLayer(d_model=512, nhead=8)
        >>> src = torch.rand(10, 32, 512)
        >>> out = encoder_layer(src)

    Alternatively, when ``batch_first`` is ``True``:
        >>> encoder_layer = nn.TransformerEncoderLayer(d_model=512, nhead=8, batch_first=True)
        >>> src = torch.rand(32, 10, 512)
        >>> out = encoder_layer(src)

    Fast path:
        forward() will use a special optimized implementation if all of the following
        conditions are met:

        - Either autograd is disabled (using ``torch.inference_mode`` or ``torch.no_grad``) or no tensor
          argument ``requires_grad``
        - training is disabled (using ``.eval()``)
        - batch_first is ``True`` and the input is batched (i.e., ``src.dim() == 3``)
        - activation is one of: ``"relu"``, ``"gelu"``, ``torch.functional.relu``, or ``torch.functional.gelu``
        - at most one of ``src_mask`` and ``src_key_padding_mask`` is passed
        - if src is a `NestedTensor <https://pytorch.org/docs/stable/nested.html>`_, neither ``src_mask``
          nor ``src_key_padding_mask`` is passed
        - the two ``LayerNorm`` instances have a consistent ``eps`` value (this will naturally be the case
          unless the caller has manually modified one without modifying the other)

        If the optimized implementation is in use, a
        `NestedTensor <https://pytorch.org/docs/stable/nested.html>`_ can be
        passed for ``src`` to represent padding more efficiently than using a padding
        mask. In this case, a `NestedTensor <https://pytorch.org/docs/stable/nested.html>`_ will be
        returned, and an additional speedup proportional to the fraction of the input that
        is padding can be expected.
    """
    __constants__ = ['batch_first', 'norm_first']

    def __init__(self, d_model: int, nhead: int, dim_feedforward: int = 2048, dropout: float = 0.1,
                 activation: Union[str, Callable[[Tensor], Tensor]] = F.relu,
                 layer_norm_eps: float = 1e-5, batch_first: bool = False, norm_first: bool = False,
                 device=None, dtype=None) -> None:
        factory_kwargs = {'device': device, 'dtype': dtype}
        super(TransformerEncoderLayer, self).__init__()
        self.self_attn = MultiheadAttention(d_model, nhead, dropout=dropout, batch_first=batch_first,
                                            **factory_kwargs)
        # Implementation of Feedforward model
        self.linear1 = Linear(d_model, dim_feedforward, **factory_kwargs)
        self.dropout = Dropout(dropout)
        self.linear2 = Linear(dim_feedforward, d_model, **factory_kwargs)

        self.norm_first = norm_first
        self.norm1 = LayerNorm(d_model, eps=layer_norm_eps, **factory_kwargs)
        self.norm2 = LayerNorm(d_model, eps=layer_norm_eps, **factory_kwargs)
        self.dropout1 = Dropout(dropout)
        self.dropout2 = Dropout(dropout)

        # Legacy string support for activation function.
        if isinstance(activation, str):
            activation = _get_activation_fn(activation)

        # We can't test self.activation in forward() in TorchScript,
        # so stash some information about it instead.
        if activation is F.relu or isinstance(activation, torch.nn.ReLU):
            self.activation_relu_or_gelu = 1
        elif activation is F.gelu or isinstance(activation, torch.nn.GELU):
            self.activation_relu_or_gelu = 2
        else:
            self.activation_relu_or_gelu = 0
        self.activation = activation

    def __setstate__(self, state):
        super(TransformerEncoderLayer, self).__setstate__(state)
        if not hasattr(self, 'activation'):
            self.activation = F.relu


    def forward(self, src: Tensor, src_mask: Optional[Tensor] = None,
                src_key_padding_mask: Optional[Tensor] = None) -> Tensor:
        r"""Pass the input through the encoder layer.

        Args:
            src: the sequence to the encoder layer (required).
            src_mask: the mask for the src sequence (optional).
            src_key_padding_mask: the mask for the src keys per batch (optional).

        Shape:
            see the docs in Transformer class.
        """

        # see Fig. 1 of https://arxiv.org/pdf/2002.04745v1.pdf
<<<<<<< HEAD

        if (src.dim() == 3 and not self.norm_first and not self.training and
            self.self_attn.batch_first and
            self.self_attn._qkv_same_embed_dim and self.activation_relu_or_gelu and
            self.norm1.eps == self.norm2.eps and
            ((src_mask is None and src_key_padding_mask is None)
             if src.is_nested
             else (src_mask is None or src_key_padding_mask is None))):
=======
        why_not_sparsity_fast_path = ''
        if not src.dim() == 3:
            why_not_sparsity_fast_path = f"input not batched; expected src.dim() of 3 but got {src.dim()}"
        elif self.training:
            why_not_sparsity_fast_path = "training is enabled"
        elif not self.self_attn.batch_first :
            why_not_sparsity_fast_path = "self_attn.batch_first was not True"
        elif not self.self_attn._qkv_same_embed_dim :
            why_not_sparsity_fast_path = "self_attn._qkv_same_embed_dim was not True"
        elif not self.activation_relu_or_gelu:
            why_not_sparsity_fast_path = "activation_relu_or_gelu was not True"
        elif not (self.norm1.eps == self.norm2.eps):
            why_not_sparsity_fast_path = "norm1.eps is not equal to norm2.eps"
        elif src_mask is not None:
            why_not_sparsity_fast_path = "src_mask is not supported for fastpath"
        elif src.is_nested and src_key_padding_mask is not None:
            why_not_sparsity_fast_path = "src_key_padding_mask is not supported with NestedTensor input for fastpath"

        if not why_not_sparsity_fast_path:
>>>>>>> f5b460b2
            tensor_args = (
                src,
                self.self_attn.in_proj_weight,
                self.self_attn.in_proj_bias,
                self.self_attn.out_proj.weight,
                self.self_attn.out_proj.bias,
                self.norm1.weight,
                self.norm1.bias,
                self.norm2.weight,
                self.norm2.bias,
                self.linear1.weight,
                self.linear1.bias,
                self.linear2.weight,
                self.linear2.bias,
            )
            if (not torch.overrides.has_torch_function(tensor_args) and
                    # We have to use a list comprehension here because TorchScript
                    # doesn't support generator expressions.
                    all([(x.is_cuda or 'cpu' in str(x.device)) for x in tensor_args]) and
                    (not torch.is_grad_enabled() or all([not x.requires_grad for x in tensor_args]))):
                return torch._transformer_encoder_layer_fwd(
                    src,
                    self.self_attn.embed_dim,
                    self.self_attn.num_heads,
                    self.self_attn.in_proj_weight,
                    self.self_attn.in_proj_bias,
                    self.self_attn.out_proj.weight,
                    self.self_attn.out_proj.bias,
                    self.activation_relu_or_gelu == 2,
                    self.norm_first,
                    self.norm1.eps,
                    self.norm1.weight,
                    self.norm1.bias,
                    self.norm2.weight,
                    self.norm2.bias,
                    self.linear1.weight,
                    self.linear1.bias,
                    self.linear2.weight,
                    self.linear2.bias,
                    src_mask if src_mask is not None else src_key_padding_mask,
                )
        x = src
        if self.norm_first:
            x = x + self._sa_block(self.norm1(x), src_mask, src_key_padding_mask)
            x = x + self._ff_block(self.norm2(x))
        else:
            x = self.norm1(x + self._sa_block(x, src_mask, src_key_padding_mask))
            x = self.norm2(x + self._ff_block(x))

        return x

    # self-attention block
    def _sa_block(self, x: Tensor,
                  attn_mask: Optional[Tensor], key_padding_mask: Optional[Tensor]) -> Tensor:
        x = self.self_attn(x, x, x,
                           attn_mask=attn_mask,
                           key_padding_mask=key_padding_mask,
                           need_weights=False)[0]
        return self.dropout1(x)

    # feed forward block
    def _ff_block(self, x: Tensor) -> Tensor:
        x = self.linear2(self.dropout(self.activation(self.linear1(x))))
        return self.dropout2(x)


class TransformerDecoderLayer(Module):
    r"""TransformerDecoderLayer is made up of self-attn, multi-head-attn and feedforward network.
    This standard decoder layer is based on the paper "Attention Is All You Need".
    Ashish Vaswani, Noam Shazeer, Niki Parmar, Jakob Uszkoreit, Llion Jones, Aidan N Gomez,
    Lukasz Kaiser, and Illia Polosukhin. 2017. Attention is all you need. In Advances in
    Neural Information Processing Systems, pages 6000-6010. Users may modify or implement
    in a different way during application.

    Args:
        d_model: the number of expected features in the input (required).
        nhead: the number of heads in the multiheadattention models (required).
        dim_feedforward: the dimension of the feedforward network model (default=2048).
        dropout: the dropout value (default=0.1).
        activation: the activation function of the intermediate layer, can be a string
            ("relu" or "gelu") or a unary callable. Default: relu
        layer_norm_eps: the eps value in layer normalization components (default=1e-5).
        batch_first: If ``True``, then the input and output tensors are provided
            as (batch, seq, feature). Default: ``False`` (seq, batch, feature).
        norm_first: if ``True``, layer norm is done prior to self attention, multihead
            attention and feedforward operations, respectivaly. Otherwise it's done after.
            Default: ``False`` (after).

    Examples::
        >>> decoder_layer = nn.TransformerDecoderLayer(d_model=512, nhead=8)
        >>> memory = torch.rand(10, 32, 512)
        >>> tgt = torch.rand(20, 32, 512)
        >>> out = decoder_layer(tgt, memory)

    Alternatively, when ``batch_first`` is ``True``:
        >>> decoder_layer = nn.TransformerDecoderLayer(d_model=512, nhead=8, batch_first=True)
        >>> memory = torch.rand(32, 10, 512)
        >>> tgt = torch.rand(32, 20, 512)
        >>> out = decoder_layer(tgt, memory)
    """
    __constants__ = ['batch_first', 'norm_first']

    def __init__(self, d_model: int, nhead: int, dim_feedforward: int = 2048, dropout: float = 0.1,
                 activation: Union[str, Callable[[Tensor], Tensor]] = F.relu,
                 layer_norm_eps: float = 1e-5, batch_first: bool = False, norm_first: bool = False,
                 device=None, dtype=None) -> None:
        factory_kwargs = {'device': device, 'dtype': dtype}
        super(TransformerDecoderLayer, self).__init__()
        self.self_attn = MultiheadAttention(d_model, nhead, dropout=dropout, batch_first=batch_first,
                                            **factory_kwargs)
        self.multihead_attn = MultiheadAttention(d_model, nhead, dropout=dropout, batch_first=batch_first,
                                                 **factory_kwargs)
        # Implementation of Feedforward model
        self.linear1 = Linear(d_model, dim_feedforward, **factory_kwargs)
        self.dropout = Dropout(dropout)
        self.linear2 = Linear(dim_feedforward, d_model, **factory_kwargs)

        self.norm_first = norm_first
        self.norm1 = LayerNorm(d_model, eps=layer_norm_eps, **factory_kwargs)
        self.norm2 = LayerNorm(d_model, eps=layer_norm_eps, **factory_kwargs)
        self.norm3 = LayerNorm(d_model, eps=layer_norm_eps, **factory_kwargs)
        self.dropout1 = Dropout(dropout)
        self.dropout2 = Dropout(dropout)
        self.dropout3 = Dropout(dropout)

        # Legacy string support for activation function.
        if isinstance(activation, str):
            self.activation = _get_activation_fn(activation)
        else:
            self.activation = activation

    def __setstate__(self, state):
        if 'activation' not in state:
            state['activation'] = F.relu
        super(TransformerDecoderLayer, self).__setstate__(state)

    def forward(self, tgt: Tensor, memory: Tensor, tgt_mask: Optional[Tensor] = None, memory_mask: Optional[Tensor] = None,
                tgt_key_padding_mask: Optional[Tensor] = None, memory_key_padding_mask: Optional[Tensor] = None) -> Tensor:
        r"""Pass the inputs (and mask) through the decoder layer.

        Args:
            tgt: the sequence to the decoder layer (required).
            memory: the sequence from the last layer of the encoder (required).
            tgt_mask: the mask for the tgt sequence (optional).
            memory_mask: the mask for the memory sequence (optional).
            tgt_key_padding_mask: the mask for the tgt keys per batch (optional).
            memory_key_padding_mask: the mask for the memory keys per batch (optional).

        Shape:
            see the docs in Transformer class.
        """
        # see Fig. 1 of https://arxiv.org/pdf/2002.04745v1.pdf

        x = tgt
        if self.norm_first:
            x = x + self._sa_block(self.norm1(x), tgt_mask, tgt_key_padding_mask)
            x = x + self._mha_block(self.norm2(x), memory, memory_mask, memory_key_padding_mask)
            x = x + self._ff_block(self.norm3(x))
        else:
            x = self.norm1(x + self._sa_block(x, tgt_mask, tgt_key_padding_mask))
            x = self.norm2(x + self._mha_block(x, memory, memory_mask, memory_key_padding_mask))
            x = self.norm3(x + self._ff_block(x))

        return x

    # self-attention block
    def _sa_block(self, x: Tensor,
                  attn_mask: Optional[Tensor], key_padding_mask: Optional[Tensor]) -> Tensor:
        x = self.self_attn(x, x, x,
                           attn_mask=attn_mask,
                           key_padding_mask=key_padding_mask,
                           need_weights=False)[0]
        return self.dropout1(x)

    # multihead attention block
    def _mha_block(self, x: Tensor, mem: Tensor,
                   attn_mask: Optional[Tensor], key_padding_mask: Optional[Tensor]) -> Tensor:
        x = self.multihead_attn(x, mem, mem,
                                attn_mask=attn_mask,
                                key_padding_mask=key_padding_mask,
                                need_weights=False)[0]
        return self.dropout2(x)

    # feed forward block
    def _ff_block(self, x: Tensor) -> Tensor:
        x = self.linear2(self.dropout(self.activation(self.linear1(x))))
        return self.dropout3(x)


def _get_clones(module, N):
    return ModuleList([copy.deepcopy(module) for i in range(N)])


def _get_activation_fn(activation: str) -> Callable[[Tensor], Tensor]:
    if activation == "relu":
        return F.relu
    elif activation == "gelu":
        return F.gelu

    raise RuntimeError("activation should be relu/gelu, not {}".format(activation))<|MERGE_RESOLUTION|>--- conflicted
+++ resolved
@@ -205,36 +205,64 @@
         convert_to_nested = False
         first_layer = self.layers[0]
         src_key_padding_mask_for_layers = src_key_padding_mask
-        if isinstance(first_layer, torch.nn.TransformerEncoderLayer):
-            if (not first_layer.norm_first and not first_layer.training and
-                    first_layer.self_attn.batch_first and
-                    first_layer.self_attn._qkv_same_embed_dim and first_layer.activation_relu_or_gelu and
-                    first_layer.norm1.eps == first_layer.norm2.eps and
-                    src.dim() == 3 and self.enable_nested_tensor and
-                    src_key_padding_mask is not None and
-                    torch._nested_tensor_from_mask_left_aligned(src, src_key_padding_mask.logical_not())):
-                if src_key_padding_mask is not None and not output.is_nested and mask is None:
-                    tensor_args = (
-                        src,
-                        first_layer.self_attn.in_proj_weight,
-                        first_layer.self_attn.in_proj_bias,
-                        first_layer.self_attn.out_proj.weight,
-                        first_layer.self_attn.out_proj.bias,
-                        first_layer.norm1.weight,
-                        first_layer.norm1.bias,
-                        first_layer.norm2.weight,
-                        first_layer.norm2.bias,
-                        first_layer.linear1.weight,
-                        first_layer.linear1.bias,
-                        first_layer.linear2.weight,
-                        first_layer.linear2.bias,
-                    )
-                    if not torch.overrides.has_torch_function(tensor_args):
-                        if not torch.is_grad_enabled() or all([not x.requires_grad for x in tensor_args]):
-                            if output.is_cuda or 'cpu' in str(output.device):
-                                convert_to_nested = True
-                                output = torch._nested_tensor_from_mask(output, src_key_padding_mask.logical_not())
-                                src_key_padding_mask_for_layers = None
+        why_not_sparsity_fast_path = ''
+        str_first_layer = "self.layers[0]"
+        if not isinstance(first_layer, torch.nn.TransformerEncoderLayer):
+            why_not_sparsity_fast_path = f"{str_first_layer} was not TransformerEncoderLayer"
+        elif first_layer.norm_first :
+            why_not_sparsity_fast_path = f"{str_first_layer}.norm_first was True"
+        elif first_layer.training:
+            why_not_sparsity_fast_path = f"{str_first_layer} was in training mode"
+        elif not first_layer.self_attn.batch_first:
+            why_not_sparsity_fast_path = f" {str_first_layer}.self_attn.batch_first was not True"
+        elif not first_layer.self_attn._qkv_same_embed_dim:
+            why_not_sparsity_fast_path = f"{str_first_layer}.self_attn._qkv_same_embed_dim was not True"
+        elif not first_layer.activation_relu_or_gelu:
+            why_not_sparsity_fast_path = f" {str_first_layer}.activation_relu_or_gelu was not True"
+        elif not (first_layer.norm1.eps == first_layer.norm2.eps) :
+            why_not_sparsity_fast_path = f"{str_first_layer}.norm1.eps was not equal to {str_first_layer}.norm2.eps"
+        elif not src.dim() == 3:
+            why_not_sparsity_fast_path = f"input not batched; expected src.dim() of 3 but got {src.dim()}"
+        elif not self.enable_nested_tensor:
+            why_not_sparsity_fast_path = "enable_nested_tensor was not True"
+        elif src_key_padding_mask is None:
+            why_not_sparsity_fast_path = "src_key_padding_mask was None"
+        elif (not torch._nested_tensor_from_mask_left_aligned(src, src_key_padding_mask.logical_not())):
+            why_not_sparsity_fast_path = "src and src_key_padding_mask was not left aligned"
+        elif output.is_nested:
+            why_not_sparsity_fast_path = "NestedTensor input is not supported"
+        elif mask is not None:
+            why_not_sparsity_fast_path = "src_key_padding_mask and mask were both supplied"
+
+        if not why_not_sparsity_fast_path:
+            tensor_args = (
+                src,
+                first_layer.self_attn.in_proj_weight,
+                first_layer.self_attn.in_proj_bias,
+                first_layer.self_attn.out_proj.weight,
+                first_layer.self_attn.out_proj.bias,
+                first_layer.norm1.weight,
+                first_layer.norm1.bias,
+                first_layer.norm2.weight,
+                first_layer.norm2.bias,
+                first_layer.linear1.weight,
+                first_layer.linear1.bias,
+                first_layer.linear2.weight,
+                first_layer.linear2.bias,
+            )
+
+            if torch.overrides.has_torch_function(tensor_args):
+                why_not_sparsity_fast_path = "some Tensor argument has_torch_function"
+            elif not (src.is_cuda or 'cpu' in str(src.device)):
+                why_not_sparsity_fast_path = "src is neither CUDA nor CPU"
+            elif torch.is_grad_enabled() and any([x.requires_grad for x in tensor_args]):
+                why_not_sparsity_fast_path = ("grad is enabled and at least one of query or the "
+                                              "input/output projection weights or biases requires_grad")
+
+            if (not why_not_sparsity_fast_path) and (src_key_padding_mask is not None):
+                convert_to_nested = True
+                output = torch._nested_tensor_from_mask(output, src_key_padding_mask.logical_not())
+                src_key_padding_mask_for_layers = None
 
         for mod in self.layers:
             output = mod(output, src_mask=mask, src_key_padding_mask=src_key_padding_mask_for_layers)
@@ -408,16 +436,6 @@
         """
 
         # see Fig. 1 of https://arxiv.org/pdf/2002.04745v1.pdf
-<<<<<<< HEAD
-
-        if (src.dim() == 3 and not self.norm_first and not self.training and
-            self.self_attn.batch_first and
-            self.self_attn._qkv_same_embed_dim and self.activation_relu_or_gelu and
-            self.norm1.eps == self.norm2.eps and
-            ((src_mask is None and src_key_padding_mask is None)
-             if src.is_nested
-             else (src_mask is None or src_key_padding_mask is None))):
-=======
         why_not_sparsity_fast_path = ''
         if not src.dim() == 3:
             why_not_sparsity_fast_path = f"input not batched; expected src.dim() of 3 but got {src.dim()}"
@@ -437,7 +455,6 @@
             why_not_sparsity_fast_path = "src_key_padding_mask is not supported with NestedTensor input for fastpath"
 
         if not why_not_sparsity_fast_path:
->>>>>>> f5b460b2
             tensor_args = (
                 src,
                 self.self_attn.in_proj_weight,
@@ -453,11 +470,18 @@
                 self.linear2.weight,
                 self.linear2.bias,
             )
-            if (not torch.overrides.has_torch_function(tensor_args) and
-                    # We have to use a list comprehension here because TorchScript
-                    # doesn't support generator expressions.
-                    all([(x.is_cuda or 'cpu' in str(x.device)) for x in tensor_args]) and
-                    (not torch.is_grad_enabled() or all([not x.requires_grad for x in tensor_args]))):
+
+            # We have to use list comprehensions below because TorchScript does not support
+            # generator expressions.
+            if torch.overrides.has_torch_function(tensor_args):
+                why_not_sparsity_fast_path = "some Tensor argument has_torch_function"
+            elif not all([(x.is_cuda or 'cpu' in str(x.device)) for x in tensor_args]):
+                why_not_sparsity_fast_path = "some Tensor argument is neither CUDA nor CPU"
+            elif torch.is_grad_enabled() and any([x.requires_grad for x in tensor_args]):
+                why_not_sparsity_fast_path = ("grad is enabled and at least one of query or the "
+                                              "input/output projection weights or biases requires_grad")
+
+            if not why_not_sparsity_fast_path:
                 return torch._transformer_encoder_layer_fwd(
                     src,
                     self.self_attn.embed_dim,
@@ -477,8 +501,9 @@
                     self.linear1.bias,
                     self.linear2.weight,
                     self.linear2.bias,
-                    src_mask if src_mask is not None else src_key_padding_mask,
+                    src_mask if src_mask is not None else src_key_padding_mask,  # TODO: split into two args
                 )
+
         x = src
         if self.norm_first:
             x = x + self._sa_block(self.norm1(x), src_mask, src_key_padding_mask)
