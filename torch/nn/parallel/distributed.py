--- conflicted
+++ resolved
@@ -649,8 +649,8 @@
                              to some subtle differences compared to ``torch.futures.Future``.
 
         .. warning ::
-            GradBucket bucket's tensors will not be predivided by world_size. User is
-            responsible to divide by the world_size in case of operations like allreduce.
+            Grad bucket's tensors will not be predivided by world_size. User is responsible
+            to divide by the world_size in case of operations like allreduce.
 
         .. warning ::
             DDP communication hook can only be registered once and should be registered
@@ -680,14 +680,9 @@
         Example::
             Below is an example of a simple allreduce hook.
 
-<<<<<<< HEAD
-            >>> def allreduce(state: object, bucket: dist._GradBucket): -> torch.futures.Future
+            >>> def allreduce(state: object, bucket: dist._GradBucket): -> torch._C.Future
             >>>     tensors = [t / process_group.world_size for t in bucket.get_tensors()]
             >>>     work = process_group.allreduce(tensors)
-=======
-            >>> def allreduce(state: object, bucket: dist._GradBucket): -> torch._C.Future
-            >>>     work = process_group.allreduce(bucket.get_tensors())
->>>>>>> cd74fe2d
             >>>     return work.get_future()
 
             >>> ddp._register_comm_hook(state = None, hook = allreduce)
@@ -696,14 +691,9 @@
             Below is an example of a Parallel SGD algorithm where gradients are encoded before
             allreduce, and then decoded after allreduce.
 
-<<<<<<< HEAD
-            >>> def encode_and_decode(state: object, bucket: dist._GradBucket): -> torch.futures.Future
+            >>> def encode_and_decode(state: object, bucket: dist._GradBucket): -> torch._C.Future
             >>>     tensors = [t / process_group.world_size for t in bucket.get_tensors()]
             >>>     encoded_tensors = encode(tensors) # encode gradients
-=======
-            >>> def encode_and_decode(state: object, bucket: dist._GradBucket): -> torch._C.Future
-            >>>     encoded_tensors = encode(bucket.get_tensors()) # encode gradients
->>>>>>> cd74fe2d
             >>>     fut = process_group.allreduce(encoded_tensors).get_future()
             >>>     # Define the then callback to decode.
             >>>     def decode(fut):
