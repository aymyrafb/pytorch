--- conflicted
+++ resolved
@@ -38,13 +38,9 @@
     getstate_hook: Optional[Callable] = ...
     str_hook: Optional[Callable] = ...
     repr_hook: Optional[Callable] = ...
-<<<<<<< HEAD
-    _restored: bool = ...
-    _fast_forward_iterator: Optional[Iterator] = ...
-=======
     _number_of_samples_yielded: int = ...
     _restored: bool = False
->>>>>>> fd72e7f9
+    _fast_forward_iterator: Optional[Iterator] = ...
     def __getattr__(self, attribute_name: Any): ...
     @classmethod
     def register_function(cls, function_name: Any, function: Any) -> None: ...
