import contextlib
from typing import Iterator, Set
import functools

<<<<<<< HEAD
from torch.utils._mode_utils import _enable_mode, _ModeInfo, _wrap_init
=======
from torch.utils._mode_utils import _enable_mode, _push_mode, _ModeInfo, _wrap_init, _restore_mode
>>>>>>> f2abc260
from torch._C import _get_torch_dispatch_mode, _set_torch_dispatch_mode
from dataclasses import dataclass


@dataclass
class TorchDispatchModeInfo(_ModeInfo):
    def __init__(self):
        super().__init__(mode_name="torch_dispatch", mode_class=TorchDispatchMode)

    def get_mode(self):
        return _get_torch_dispatch_mode()

    def set_mode(self, mode):
        return _set_torch_dispatch_mode(mode)


# TODO: Limitations and things about enable_torch_dispatch_mode we should fix before exposing it:
# - We need a better user-facing api for torch._C._DisableTorchDispatch that
#   is able to selectively disable __torch_dispatch__ of a particular class.
# - It doesn't work with the tensor constructors (torch.tensor, torch.Tensor)
# - Better name (see https://github.com/pytorch/pytorch/pull/63496#discussion_r694091694)
@contextlib.contextmanager
def enable_torch_dispatch_mode(mode, *, replace=None, ignore_preexisting=False) -> Iterator[None]:
    """
    Context manager that causes all pytorch operators to dispatch to the passed-in
    type's __torch_dispatch__ function, including operations that accept no tensors
    but return a tensor.

    This function is non-compositional; if there is already an existing mode,
    it will raise an error

    This function is safe to use inside a ``__torch_dispatch__`` mode handler,
    as the mode is guaranteed to be disabled in this context.  You can use
    this context manager to reinstate the mode so that calls to overridable
    APIs recursively call back into your mode handler (this can easily cause
    infinite loops, so use with care!)

    enable_torch_dispatch_mode is affected by _DisableTorchDispatch.

    Args:
        mode (:class:`TorchDispatchMode`, Tensor-like class, or None): the
            mode to set as current mode.  If you pass a Tensor-like class,
            it will be treated as a non-compositional mode with no state,
            which is convenient if you have an existing tensor subclass
            that you'd like to apply globally in a quick and dirty way.
            Passing None will disable the current mode.
        replace (:class:`TorchDispatchMode` or Tensor-like class): the
            mode to replace.  You can use this argument to change the mode in
            a situation where you know what the current mode is (and you are
            intentionally overwriting it.)  If you don't know what the current
            mode is, use ``ignore_preexisting`` instead.
        ignore_preexisting (bool): if True, ignore any preexisting mode
            and overwrite it with the passed mode.
    """

    return _enable_mode(mode, mode_info=TorchDispatchModeInfo(), replace=replace, ignore_preexisting=ignore_preexisting)


def _wrap_torch_dispatch(f):
    @functools.wraps(f)
    def wrapped(self, *args, **kwargs):
        if isinstance(f, classmethod):
            raise RuntimeError("TorchDispatchMode's torch_dispatch function " +
                               "should be a normal method not a class method")
        inner = getattr(self, "inner", None)

        with enable_torch_dispatch_mode(inner):
            return f(self, *args, **kwargs)
    return wrapped


# Implementation note, since this is based on TorchFunctionMode, this had the
# same dilemma: I had a choice about how much of mode stacks
# to implement in Python versus in C++.  At time of writing, I did not care
# too much about implementation efficiency; however, I do care about making it
# hard for users to implement modes in the wrong way.  In the end, it turned
# out to be possible to implement mode stacks entirely from userland, with the
# C++ API providing only _get_torch_dispatch_mode() and
# _set_torch_dispatch_mode(), so I opted to provide some unsafe C++ bindings and
# have the bulk of the logic for managing the stack in Python, which helped
# simplify the C++ API surface.  It would also have been valid to build in the
# notion of mode stack directly into C++ but in this design it's substantially
# more difficult to interact with TorchDispatchModeMeta.

class TorchDispatchModeMeta(type):
    """
    Metaclass for :class:`TorchDispatchMode`; it does two things:

        * Adds an implicit ``inner`` kwarg to ``__init__``, to
          allow the modes to be chained together to form a stack.

        * Reenables the inner mode, so that by default PyTorch API calls
          will compositionally proceed to the next mode on the stack.

    The default behavior for the second bullet is important, as it is easy to
    accidentally write ``_wrap_torch_dispatch`` implementations that are not
    compositional, and the wrapping here makes the obvious code do the
    right thing (aka, this is why there is a metaclass).
    """
    def __new__(metacls, name, bases, dct):
        if '__init__' in dct:
            dct['__init__'] = _wrap_init(dct['__init__'])
        if '__torch_dispatch__' in dct:
            dct['__torch_dispatch__'] = _wrap_torch_dispatch(dct['__torch_dispatch__'])
        return super().__new__(metacls, name, bases, dct)


class TorchDispatchMode(metaclass=TorchDispatchModeMeta):
    """
    A ``TorchDispatchMode`` allows you to override the meaning of all
    ``__torch_dispatch__`` overrideable functions within a dynamic scope,
    without having to actually create a tensor subclass or manually
    monkey-patch functions in the PyTorch API.  Some common situations
    where you should use a mode:

        * You want to override the meaning of factory functions, or other
          functions that do not otherwise take a tensor as an argument
          (these cannot be overridden with tensor subclasses).

        * You want to override the behavior of all functions without needing
          to wrap your inputs in tensor subclasses; e.g., if you are just
          interested in logging intermediate computations.

        * You want to control the order of execution of various tensor
          subclasses explicitly, rather than implicitly via the return of
          ``NotImplemented``.

    Independent subclasses of :class:`TorchDispatchMode` are compositional:
    modes can be pushed onto a stack using ``with MyMode():``.
    When you call functions in the PyTorch API inside your
    ``__torch_dispatch__`` implementation, by default, they will forward on to
    the next mode on the mode stack.  If you want recursively call back into
    your current ``__torch_dispatch__`` implementation, either explicitly
    invoke ``self.__torch_dispatch__(...)``, or use the context manager
    ``__torch_dispatch__(self)`` to make PyTorch
    API self-referential (beware of infinite loops, in this case!)
    """
    # Force metaclass to generate constructor at the base of the hierarchy
    def __init__(self):
        self.ancestors: Set[TorchDispatchMode]

    def __torch_dispatch__(self, func, types, args=(), kwargs=None):
        raise NotImplementedError()

    def __enter__(self):
        old = _get_torch_dispatch_mode()
        if hasattr(self, "inner"):
            raise RuntimeError(f"{self} has already been used as a mode. Please use a fresh version or use restore")
        else:
            self.inner = old
            if old is None:
                self.ancestors = set()
            else:
                self.ancestors = self.inner.ancestors.union({self.inner})
        _set_torch_dispatch_mode(self)
        return self

    def __exit__(self, exc_type, exc_val, exc_tb):
<<<<<<< HEAD
        _set_torch_dispatch_mode(self.inner)
=======
        _set_torch_dispatch_mode(self.inner)

    @contextlib.contextmanager
    def restore(self):
        return _restore_mode(self, mode_info=TorchDispatchModeInfo())

    @classmethod
    def push(cls, *args, **kwargs):
        return push_torch_dispatch_mode(functools.partial(cls, *args, **kwargs))


class BaseTorchDispatchMode(TorchDispatchMode):
    def __torch_dispatch__(self, func, types, args=(), kwargs=None):
        if kwargs is None:
            kwargs = {}
        return func(*args, **kwargs)

@contextlib.contextmanager
def push_torch_dispatch_mode(ctor) -> Iterator[object]:
    return _push_mode(ctor, mode_info=TorchDispatchModeInfo())
>>>>>>> f2abc260
<|MERGE_RESOLUTION|>--- conflicted
+++ resolved
@@ -2,11 +2,7 @@
 from typing import Iterator, Set
 import functools
 
-<<<<<<< HEAD
-from torch.utils._mode_utils import _enable_mode, _ModeInfo, _wrap_init
-=======
-from torch.utils._mode_utils import _enable_mode, _push_mode, _ModeInfo, _wrap_init, _restore_mode
->>>>>>> f2abc260
+from torch.utils._mode_utils import _enable_mode, _ModeInfo, _wrap_init, _restore_mode
 from torch._C import _get_torch_dispatch_mode, _set_torch_dispatch_mode
 from dataclasses import dataclass
 
@@ -165,27 +161,15 @@
         return self
 
     def __exit__(self, exc_type, exc_val, exc_tb):
-<<<<<<< HEAD
-        _set_torch_dispatch_mode(self.inner)
-=======
         _set_torch_dispatch_mode(self.inner)
 
     @contextlib.contextmanager
     def restore(self):
         return _restore_mode(self, mode_info=TorchDispatchModeInfo())
 
-    @classmethod
-    def push(cls, *args, **kwargs):
-        return push_torch_dispatch_mode(functools.partial(cls, *args, **kwargs))
-
 
 class BaseTorchDispatchMode(TorchDispatchMode):
     def __torch_dispatch__(self, func, types, args=(), kwargs=None):
         if kwargs is None:
             kwargs = {}
-        return func(*args, **kwargs)
-
-@contextlib.contextmanager
-def push_torch_dispatch_mode(ctor) -> Iterator[object]:
-    return _push_mode(ctor, mode_info=TorchDispatchModeInfo())
->>>>>>> f2abc260
+        return func(*args, **kwargs)