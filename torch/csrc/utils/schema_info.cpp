#include <torch/csrc/utils/schema_info.h>

namespace torch {
namespace utils {
void SchemaInfo::addArgumentValue(
    const std::string& name,
    const at::IValue& value) {
  c10::optional<int> index = schema_.argumentIndexWithName(name);
  TORCH_INTERNAL_ASSERT(
      index != c10::nullopt, "Schema has no argument named ", name);
  value_map_[name] = value;
  alias_maps_current_ = false;
}

void SchemaInfo::addArgumentValues(
    const std::vector<c10::optional<at::IValue>>& value_list) {
  TORCH_INTERNAL_ASSERT(
      value_list.size() <= schema_.arguments().size(),
      "Schema does not have enough arguments for value list");

  for (size_t i = 0; i < value_list.size(); i++) {
    if (value_list[i] != c10::nullopt) {
      value_map_[schema_.arguments()[i].name()] = *(value_list[i]);
      alias_maps_current_ = false;
    }
  }
}

void SchemaInfo::addArgumentValues(
    const std::unordered_map<std::string, at::IValue>& values) {
  for (const auto& key_pair : values) {
    addArgumentValue(key_pair.first, key_pair.second);
  }
}

bool SchemaInfo::has_side_effects() const {
  static const std::vector<std::string> side_effects_ops = {
      "aten::warn",
      "aten::save",
      "aten::manual_seed",
      "aten::wait",
      "cuda::set_stream",
      "cuda::_set_device",
      "cuda::_current_device",
      "cuda::synchronize",
  };
  return std::any_of(
      side_effects_ops.begin(),
      side_effects_ops.end(),
      [this](const std::string& side_effect_op) {
        return side_effect_op == schema_.name();
      });
}

bool SchemaInfo::is_mutable() {
  for (size_t i = 0; i < schema_.arguments().size(); i++) {
    if (is_mutable(i)) {
      return true;
    }
  }
  return false;
}

bool SchemaInfo::is_mutable(size_t index) {
  TORCH_INTERNAL_ASSERT(
      index < schema_.arguments().size(), "Invalid index for schema.");
  if (!alias_maps_current_) {
    generateAliasMaps();
  }
<<<<<<< HEAD

  static const c10::FunctionSchema batch_norm_schema = torch::jit::parseSchema(
      "aten::batch_norm(Tensor input, Tensor? weight, Tensor? bias, Tensor? running_mean, Tensor? running_var, bool training, float momentum, float eps, bool cudnn_enabled) -> Tensor");
  static const c10::FunctionSchema instance_norm_schema = torch::jit::parseSchema(
      "aten::instance_norm(Tensor input, Tensor? weight, Tensor? bias, Tensor? running_mean, Tensor? running_var, bool use_input_stats, float momentum, float eps, bool cudnn_enabled) -> Tensor");

  // Note that the batch norm and instance norm checks depend on index because
  // of cases where either running_mean or running_var alias another input
  // argument causing its alias status to change.
  return std::any_of(
      input_alias_map_[index].begin(),
      input_alias_map_[index].end(),
      [this](size_t index) {
        if (batch_norm_schema == this->schema_ &&
            (this->schema_.arguments()[index].name() == "running_mean" ||
             this->schema_.arguments()[index].name() == "running_var")) {
          return value_map_.count("training") &&
              value_map_.at("training").toBool();
        } else if (
            instance_norm_schema == this->schema_ &&
            (this->schema_.arguments()[index].name() == "running_mean" ||
             this->schema_.arguments()[index].name() == "running_var")) {
          return value_map_.count("use_input_stats") &&
              value_map_.at("use_input_stats").toBool();
        } else {
          return this->schema_.is_mutable(index);
        }
      });
=======
  return std::any_of(
      input_alias_map_[index].begin(),
      input_alias_map_[index].end(),
      [this](size_t index) { return this->schema_.is_mutable(index); });
>>>>>>> e423354b
}

bool SchemaInfo::is_mutable(c10::string_view name) {
  c10::optional<int> index = schema_.argumentIndexWithName(name);
  TORCH_INTERNAL_ASSERT(
      index != c10::nullopt, "Schema has no argument named ", name);

  return is_mutable(*index);
}

bool SchemaInfo::is_nondeterministic() const {
  static const std::vector<c10::FunctionSchema> nondeterministic_ops =
      getNonDeterministicOps();
<<<<<<< HEAD
  static const c10::FunctionSchema detach_schema = torch::jit::parseSchema(
      "aten::dropout(Tensor input, float p, bool train) -> Tensor");
  if (detach_schema == this->schema_ && value_map_.count("train") &&
      !value_map_.at("train").toBool()) {
    return false;
  }
=======

>>>>>>> e423354b
  return std::any_of(
      nondeterministic_ops.begin(),
      nondeterministic_ops.end(),
      [this](const c10 ::FunctionSchema& nondeterministic_op) {
        return nondeterministic_op == this->schema_;
      });
}

bool SchemaInfo::may_alias(
    const c10::SchemaArgument& lhs,
    const c10::SchemaArgument& rhs) {
  bool basic_check = schema_.may_alias(lhs, rhs);
  if (basic_check) {
    return true;
  }
  if (!alias_maps_current_) {
    generateAliasMaps();
  }
  if (lhs.type == c10::SchemaArgType::input &&
      rhs.type == c10::SchemaArgType::input) {
    return input_alias_map_[lhs.index].count(rhs.index);
  } else if (
      lhs.type == c10::SchemaArgType::output &&
      rhs.type == c10::SchemaArgType::output) {
    for (size_t lhs_alias_input : output_alias_map_[lhs.index]) {
      if (output_alias_map_[rhs.index].count(lhs_alias_input)) {
        return true;
      }
    }
    return false;
  } else if (lhs.type == c10::SchemaArgType::output) {
    return output_alias_map_[lhs.index].count(rhs.index);
  } else {
    return output_alias_map_[rhs.index].count(lhs.index);
  }
}

std::vector<c10::FunctionSchema> SchemaInfo::getNonDeterministicOps() {
  // This list of nondeterministic ops is copied from JIT ir.cpp.
  static const std::vector<std::string> nondeterministic_op_strings = {
      "aten::dropout(Tensor input, float p, bool train) -> Tensor",
      "aten::_fused_dropout(Tensor self, float p, Generator? generator) -> (Tensor, Tensor)",
      "aten::_standard_gamma(Tensor self, Generator? generator) -> Tensor",
      "aten::bernoulli(Tensor self, *, Generator? generator) -> Tensor",
      "aten::bernoulli(Tensor self, float p, *, Generator? generator) -> Tensor",
      "aten::multinomial(Tensor self, int num_samples, bool replacement, *, Generator? generator) -> Tensor",
      "aten::native_dropout(Tensor input, float p, bool? train) -> (Tensor, Tensor)",
      "aten::normal(Tensor mean, Tensor std, *, Generator? generator) -> Tensor",
      "aten::normal(float mean, Tensor std, *, Generator? generator) -> Tensor",
      "aten::normal(Tensor mean, float std, *, Generator? generator) -> Tensor",
      "aten::poisson(Tensor self, Generator? generator) -> Tensor",
      "aten::binomial(Tensor count, Tensor prob, Generator? generator=None) -> Tensor",
      "aten::rrelu(Tensor self, Scalar lower, Scalar upper, bool training, Generator? generator) -> Tensor",
      "aten::rrelu_with_noise(Tensor self, Tensor noise, Scalar lower, Scalar upper, bool training, Generator? generator) -> Tensor",
      "aten::rand(int[] size, *, int? dtype, int? layout, Device? device, bool? pin_memory) -> Tensor",
      "aten::rand_like(Tensor self, *, int? dtype=None, int? layout=None, Device? device=None, bool? pin_memory=None, MemoryFormat? memory_format=None) -> Tensor",
      "aten::randint(int high, int[] size, *, int? dtype, int? layout, Device? device, bool? pin_memory) -> Tensor",
      "aten::randint(int low, int high, int[] size, *, int? dtype, int? layout, Device? device, bool? pin_memory) -> Tensor",
      "aten::randint_like(Tensor self, int high, *, int? dtype=None, int? layout=None, Device? device=None, bool? pin_memory=None, MemoryFormat? memory_format=None) -> Tensor",
      "aten::randint_like(Tensor self, int low, int high, *, int? dtype=None, int? layout=None, Device? device=None, bool? pin_memory=None, MemoryFormat? memory_format=None) -> Tensor",
      "aten::randn(int[] size, *, int? dtype, int? layout, Device? device, bool? pin_memory) -> Tensor",
      "aten::randn_like(Tensor self, *, int? dtype=None, int? layout=None, Device? device=None, bool? pin_memory=None, MemoryFormat? memory_format=None) -> Tensor",
      "aten::randperm(int n, *, int? dtype, int? layout, Device? device, bool? pin_memory) -> Tensor"};

  std::vector<c10::FunctionSchema> nondeterministic_ops;
  nondeterministic_ops.reserve(nondeterministic_op_strings.size());
  for (const std::string& signature : nondeterministic_op_strings) {
    nondeterministic_ops.push_back(torch::jit::parseSchema(signature));
  }

  return nondeterministic_ops;
}

void SchemaInfo::generateAliasMaps() {
  alias_maps_current_ = true;
  input_alias_map_ = std::vector<std::unordered_set<size_t>>(
      schema_.arguments().size(), std::unordered_set<size_t>());
  output_alias_map_ = std::vector<std::unordered_set<size_t>>(
      schema_.returns().size(), std::unordered_set<size_t>());
  for (size_t i = 0; i < schema_.arguments().size(); i++) {
    for (size_t j = i; j < schema_.arguments().size(); j++) {
      if (i == j) {
        input_alias_map_[i].insert(i);
      } else if (
          value_map_.count(schema_.arguments()[i].name()) &&
          value_map_.count(schema_.arguments()[j].name())) {
        if (value_map_[schema_.arguments()[i].name()].isAliasOf(
                value_map_[schema_.arguments()[j].name()])) {
          input_alias_map_[i].insert(j);
          input_alias_map_[j].insert(i);
        }
      }
    }
  }
  for (size_t i = 0; i < schema_.arguments().size(); i++) {
    for (size_t j = 0; j < schema_.returns().size(); j++) {
      if (schema_.may_alias(
              {c10::SchemaArgType::input, i},
              {c10::SchemaArgType::output, j})) {
        output_alias_map_[j].insert(
            input_alias_map_[i].begin(), input_alias_map_[i].end());
      }
    }
  }
}

} // namespace utils
} // namespace torch<|MERGE_RESOLUTION|>--- conflicted
+++ resolved
@@ -67,7 +67,6 @@
   if (!alias_maps_current_) {
     generateAliasMaps();
   }
-<<<<<<< HEAD
 
   static const c10::FunctionSchema batch_norm_schema = torch::jit::parseSchema(
       "aten::batch_norm(Tensor input, Tensor? weight, Tensor? bias, Tensor? running_mean, Tensor? running_var, bool training, float momentum, float eps, bool cudnn_enabled) -> Tensor");
@@ -80,28 +79,26 @@
   return std::any_of(
       input_alias_map_[index].begin(),
       input_alias_map_[index].end(),
-      [this](size_t index) {
+      [this](size_t aliasing_index) {
         if (batch_norm_schema == this->schema_ &&
-            (this->schema_.arguments()[index].name() == "running_mean" ||
-             this->schema_.arguments()[index].name() == "running_var")) {
+            (this->schema_.arguments()[aliasing_index].name() ==
+                 "running_mean" ||
+             this->schema_.arguments()[aliasing_index].name() ==
+                 "running_var")) {
           return value_map_.count("training") &&
               value_map_.at("training").toBool();
         } else if (
             instance_norm_schema == this->schema_ &&
-            (this->schema_.arguments()[index].name() == "running_mean" ||
-             this->schema_.arguments()[index].name() == "running_var")) {
+            (this->schema_.arguments()[aliasing_index].name() ==
+                 "running_mean" ||
+             this->schema_.arguments()[aliasing_index].name() ==
+                 "running_var")) {
           return value_map_.count("use_input_stats") &&
               value_map_.at("use_input_stats").toBool();
         } else {
-          return this->schema_.is_mutable(index);
+          return this->schema_.is_mutable(aliasing_index);
         }
       });
-=======
-  return std::any_of(
-      input_alias_map_[index].begin(),
-      input_alias_map_[index].end(),
-      [this](size_t index) { return this->schema_.is_mutable(index); });
->>>>>>> e423354b
 }
 
 bool SchemaInfo::is_mutable(c10::string_view name) {
@@ -115,16 +112,12 @@
 bool SchemaInfo::is_nondeterministic() const {
   static const std::vector<c10::FunctionSchema> nondeterministic_ops =
       getNonDeterministicOps();
-<<<<<<< HEAD
   static const c10::FunctionSchema detach_schema = torch::jit::parseSchema(
       "aten::dropout(Tensor input, float p, bool train) -> Tensor");
   if (detach_schema == this->schema_ && value_map_.count("train") &&
       !value_map_.at("train").toBool()) {
     return false;
   }
-=======
-
->>>>>>> e423354b
   return std::any_of(
       nondeterministic_ops.begin(),
       nondeterministic_ops.end(),
