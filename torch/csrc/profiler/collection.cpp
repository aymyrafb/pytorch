#include <torch/csrc/profiler/collection.h>

#include <algorithm>
#include <limits>
#include <queue>
#include <type_traits>

#include <fmt/format.h>

#ifdef USE_KINETO
#include <libkineto.h>
#endif

#include <ATen/record_function.h>
#include <c10/core/ScalarTypeToTypeMeta.h>
#include <c10/util/Exception.h>
#include <c10/util/flat_hash_map.h>
#include <c10/util/hash.h>
#include <c10/util/overloaded.h>
#include <torch/csrc/jit/runtime/interpreter.h>

namespace torch {
namespace profiler {
namespace impl {

void InputOutputEncoder::push(c10::ArrayRef<const c10::IValue> values) {
  for (const auto& value : values) {
    if (value.isTensor()) {
      push(value.toTensor());
    } else if (value.isScalar()) {
      tags_.emplace_back(Tag::Scalar);
    } else if (value.isTensorList()) {
      tags_.emplace_back(Tag::TensorListBegin);
      // TODO: Skip TensorList for now.
      tags_.emplace_back(Tag::TERMINATOR);
    } else {
      tags_.emplace_back(Tag::Other);
    }
  }
  tags_.emplace_back(Tag::TERMINATOR);
}

void InputOutputEncoder::push(const at::Tensor& t) {
  if (t.defined()) {
    tags_.emplace_back(Tag::Tensor);
    const auto& sizes = t.sizes();
    const auto dim = sizes.size();
    TORCH_CHECK(
        dim <= std::numeric_limits<uint32_t>::max(),
        "Cannot profile Tensors of size > uint32 max. Got dim: ",
        dim);

    tensor_metadata_.emplace_back(
        /*ptr_=*/(void*)t.unsafeGetTensorImpl(),
        /*dtype_=*/t.scalar_type(),
        /*dim_=*/(uint32_t)dim);

    for (const auto i : sizes) {
      tensor_sizes_.emplace_back(i);
    }
  } else {
    tags_.emplace_back(Tag::UndefinedTensor);
  }
}

// This is a custom-iterator-like getter to obtain input shapes and dtypes.
auto InputOutputEncoder::getNextShapesAndDtypes() {
  return [this,
          tag_it = tags_.begin(),
          tensor_metadata_it = tensor_metadata_.begin(),
          tensor_size_it = tensor_sizes_.begin()]() mutable {
    struct Inputs out;
    bool terminate = false;
    while (!terminate && tag_it != tags_.end()) {
      out.shapes_.emplace_back();
      switch (*tag_it) {
        case Tag::Tensor: {
          const auto& md = *tensor_metadata_it++;
          for (const auto _ : c10::irange(md.dim_)) {
            (void)_; // Suppress unused variable warning
            out.shapes_.back().push_back(*tensor_size_it++);
          }
          out.dtypes_.emplace_back(scalarTypeToTypeMeta(md.dtype_).name());
        } break;

        case Tag::TensorListBegin:
          while (*(++tag_it) != Tag::TERMINATOR) {
            // TODO: Skip TensorLists for now.
          }
          out.dtypes_.emplace_back("TensorList");
          break;

        case Tag::Scalar:
          out.dtypes_.emplace_back("Scalar");
          break;

        case Tag::UndefinedTensor:
        case Tag::Other:
          out.dtypes_.emplace_back();
          break;

        case Tag::TERMINATOR:
          // This marks the end of this op.
          out.shapes_.pop_back();
          terminate = true;
          break;

        default:
          break;
      }
      ++tag_it;
    }
    return out;
  };
}

void InputOutputEncoder::clear() {
  tags_.clear();
  tensor_metadata_.clear();
  tensor_sizes_.clear();
}

namespace {
// See `RecordQueue::getSubqueue()` for an overview of this cache.
struct SubQueueThreadCache {
  uint32_t key_;
  ThreadLocalSubqueue* ref_;
};

// The astute observer will note that this leaves a dangling reference; nothing
// in the teardown of `RecordQueue` or `ThreadLocalSubqueue` clears this value.
// (And the raw pointer in `SubQueueThreadCache` will not extend the lifetime
// of `*ref_`.) This is safe, however, because `getSubqueue` will check
// `sub_queue_cache_.key_` before attempting to access `ref_`, and if `key_`
// does not match the RecordQueue's *unique* `id_` it will evict
// `sub_queue_cache_` and fall back to a different mechanism.
std::atomic<uint32_t> queue_id_{0};
thread_local SubQueueThreadCache sub_queue_cache_{0, nullptr};
} // namespace

namespace python_tracer {
namespace {
GetFn get_fn;

struct NoOpPythonTracer : public PythonTracerBase {
  static NoOpPythonTracer& singleton() {
    static NoOpPythonTracer singleton_;
    return singleton_;
  }
  void start(RecordQueue*) override {}
  void stop() override {}
  void clear() override {}
  std::vector<std::shared_ptr<Result>> getEvents(
      std::function<time_t(approx_time_t)>,
      std::vector<CompressedEvent>&) override {
    return {};
  }
  ~NoOpPythonTracer() = default;
};
} // namespace

void registerTracer(GetFn get_tracer) {
  get_fn = get_tracer;
}

PythonTracerBase& PythonTracerBase::get() {
  if (get_fn == nullptr) {
    return NoOpPythonTracer::singleton();
  }
  return get_fn();
}
} // namespace python_tracer

#define OUT_T(method_name) decltype(std::declval<Result>().method_name())
#define DEFINE_VISITOR(                                                 \
    method_name,                                                        \
    torch_op_field,                                                     \
    backend_field,                                                      \
    allocation_field,                                                   \
    py_field,                                                           \
    py_c_field,                                                         \
    kineto_field)                                                       \
  OUT_T(method_name) Result::method_name() const {                      \
    using out_t = OUT_T(method_name);                                   \
    return c10::visit(                                                  \
        c10::overloaded(                                                \
            [&](const ExtraFields<EventType::TorchOp>& e) -> out_t {    \
              (void)e;                                                  \
              return torch_op_field;                                    \
            },                                                          \
            [&](const ExtraFields<EventType::Backend>& e) -> out_t {    \
              (void)e;                                                  \
              return backend_field;                                     \
            },                                                          \
            [&](const ExtraFields<EventType::Allocation>& e) -> out_t { \
              (void)e;                                                  \
              return allocation_field;                                  \
            },                                                          \
            [&](const ExtraFields<EventType::PyCall>& e) -> out_t {     \
              (void)e;                                                  \
              return py_field;                                          \
            },                                                          \
            [&](const ExtraFields<EventType::PyCCall>& e) -> out_t {    \
              (void)e;                                                  \
              return py_c_field;                                        \
            },                                                          \
            [&](const ExtraFields<EventType::Kineto>& e) -> out_t {     \
              (void)e;                                                  \
              return kineto_field;                                      \
            }),                                                         \
        extra_fields_);                                                 \
  }

std::string toString(const ExtraFields<EventType::PyCall>& e) {
  if (e.module_.has_value()) {
    return fmt::format(
        "nn.Module: {}_{}", e.module_->cls_name_.str(), e.module_->id_);
  }
  return fmt::format(
      "{}({}): {}",
      e.callsite_.filename_.str(),
      e.callsite_.line_no_,
      e.callsite_.funcname_.str());
}

namespace {
auto scopeToType(at::RecordScope scope) {
  return scope == at::RecordScope::USER_SCOPE
      ? libkineto::ActivityType::USER_ANNOTATION
      : libkineto::ActivityType::CPU_OP;
}

auto torchOpEndNS(
    const ExtraFields<EventType::TorchOp>& e,
    const bool finished,
    const std::weak_ptr<Result>& parent) {
  if (finished && e.end_time_ns_ == std::numeric_limits<time_t>::min()) {
    auto p = parent.lock();
    if (p) {
      return p->endTimeNS();
    }
  }
  return e.end_time_ns_;
}
} // namespace

DEFINE_VISITOR(
    name,
    e.name_,
    e.name_,
    "[memory]",
    toString(e),
    e.function_name_.str(),
    e.name_);
DEFINE_VISITOR(
    kinetoType,
    scopeToType(e.scope_),
    scopeToType(e.scope_),
    libkineto::ActivityType::CPU_INSTANT_EVENT,
    libkineto::ActivityType::PYTHON_FUNCTION,
    libkineto::ActivityType::PYTHON_FUNCTION,
    e.activity_type_);
DEFINE_VISITOR(correlationID, e.correlation_id_, 0, 0, 0, 0, e.correlation_id_);
DEFINE_VISITOR(
    endTimeNS,
    torchOpEndNS(e, finished_, parent_),
    e.end_time_us_ * 1000,
    start_time_ns_,
    e.end_time_ns_,
    e.end_time_ns_,
    start_time_ns_ + e.duration_us_ * 1000);
DEFINE_VISITOR(
    endTID,
    e.end_tid_,
    start_tid_,
    start_tid_,
    start_tid_,
    start_tid_,
    start_tid_);
DEFINE_VISITOR(
    deviceType,
    c10::DeviceType::CPU,
    c10::DeviceType::CPU,
    e.device_type_,
    c10::DeviceType::CPU,
    c10::DeviceType::CPU,
    torch::autograd::profiler::deviceTypeFromActivity(e.activity_type_));
#undef DEFINE_VISITOR
#undef OUT_T

template <typename T, size_t ChunkSize>
ThreadLocalSubqueue::EventBlock<T, ChunkSize>::EventBlock() {
  static std::atomic<uint64_t> counter_{0};
  id_start_ = 1 + ChunkSize * counter_++;
}
template <class... Args>
std::pair<KinetoObserverContext::Event*, uint64_t> ThreadLocalSubqueue::OpList::
    emplace_back(Args&&... args) {
  maybe_grow();
  *next_ = {std::forward<Args>(args)...};
  auto corr_id = buffer_last_->correlation_id(next_);
  return {next_++, corr_id};
}
uint64_t ThreadLocalSubqueue::OpList::correlationID(const OpList::Iterator& e) {
  return e.address().first->correlation_id(&*e);
}

ThreadLocalSubqueue::ThreadLocalSubqueue(
    const uint64_t tid,
    const ProfilerConfig& config)
    : tid_{tid}, config_{config}, kineto_info_{kineto::kineto_ids()} {
  torch::profiler::impl::kineto::recordThreadInfo();
}

std::unique_ptr<KinetoObserverContext> ThreadLocalSubqueue::begin_op(
    const at::RecordFunction& fn) {
  KinetoObserverContext::Event* event;
  uint64_t corr_id;
  std::tie(event, corr_id) = op_events_.emplace_back(
      fn.seqNr(),
      fn.forwardThreadId(),
      fn.scope(),
      fn.isAsync(),
      fn.debugHandle(),
      fn.name());
  if (config_.report_input_shapes) {
    inputs_outputs_.push(fn.inputs());
  }
  if (fn.scope() == at::RecordScope::USER_SCOPE) {
    torch::profiler::impl::kineto::pushUserCorrelationId(corr_id);
  } else {
    torch::profiler::impl::kineto::pushCorrelationId(corr_id);
  }

#if !defined BUILD_LITE_INTERPRETER && !defined C10_MOBILE
  // backward nodes source range corresponds to the forward node
  // TODO: consider using C++ stack trace
  if (config_.with_stack && fn.scope() != at::RecordScope::BACKWARD_FUNCTION) {
    auto cs = torch::profiler::impl::prepareCallstack(jit::currentCallstack());
    jit_stack_.emplace_back(callstackStr(cs));
  }
  if (config_.with_modules &&
      fn.scope() != at::RecordScope::BACKWARD_FUNCTION) {
    jit_modules_.emplace_back(jit::currentModuleHierarchy());
  }
#endif
  if (config_.with_flops) {
    extra_args_.emplace_back(torch::profiler::impl::saveExtraArgs(fn));
  }

  auto out = std::make_unique<KinetoObserverContext>(event);

  if (config_.state == ProfilerState::KINETO_GPU_FALLBACK) {
    try {
      out->fallback_ = gpu_fallback_.emplace_back();
      torch::profiler::impl::cudaStubs()->record(
          nullptr, &out->fallback_->cuda_event_start_, nullptr);
    } catch (const std::exception& e) {
      LOG(WARNING) << "Failed to record CUDA event. " << e.what();
    }
  }

  event->start_time_ = torch::profiler::impl::getApproximateTime();
  return out;
}

RecordQueue::RecordQueue(
    const ProfilerConfig& config,
    std::set<ActivityType> activities)
    : id_(++queue_id_), config_{config}, activities_{activities} {
  if (tracePython()) {
    python_tracer::PythonTracerBase::get().start(this);
  }
}

bool RecordQueue::tracePython() const {
  return config_.with_stack && activities_.count(ActivityType::CPU);
}

ThreadLocalSubqueue* RecordQueue::getSubqueue() {
  // In the most common case, a thread will want to write to the same sub-queue
  // that it wrote to last call. The only time that isn't true is if:
  //  A) The profiler context has ended and we are in a new one.
  //  B) Two profilers are active in different TLS contexts, and this thread
  //     is a worker helping with intra-op parallelism.
  // Since we expect this to be the OVERWHELMINGLY common case (>99%), we add a
  // special thread_local cache so that we can skip the overall `flat_hash_map`
  // (and corresponding lock).
  if (id_ == sub_queue_cache_.key_) {
    return sub_queue_cache_.ref_;
  }

  const auto tid = at::RecordFunction::currentThreadId();
  std::lock_guard<std::mutex> guard(sub_queue_mutex_);
  auto it = sub_queues_.find(tid);
  if (it == sub_queues_.end()) {
    it = sub_queues_
             .emplace(tid, std::make_unique<ThreadLocalSubqueue>(tid, config_))
             .first;
  }

  sub_queue_cache_ = SubQueueThreadCache{id_, it->second.get()};
  return it->second.get();
}

void RecordQueue::stop() {
  if (tracePython()) {
    python_tracer::PythonTracerBase::get().stop();
  }
}

namespace {
template <typename T>
auto steal_or_default(T& it) {
  if (it.exhausted()) {
    return typename T::value_type();
  } else {
    auto result = std::move(*it);
    ++it;
    return result;
  }
}

void mark_finished(std::shared_ptr<Result>& r) {
  TORCH_INTERNAL_ASSERT(!r->finished_, r->name());
  r->finished_ = true;
  TORCH_INTERNAL_ASSERT(r->endTimeNS() >= r->start_time_ns_, r->name());
}

<<<<<<< HEAD
template <typename T, typename Hash>
void checkedInsert(
    ska::flat_hash_map<T, std::shared_ptr<Result>, Hash>& map,
    const T& k,
    const std::shared_ptr<Result>& v) {
  auto inserted = map.insert({k, v});
  TORCH_INTERNAL_ASSERT(
      inserted.second,
      "Duplicate key: ",
      k,
      " ",
      v->name(),
      " ",
      inserted.first->second->name());
}

// We are working towards guaranteed address stability in Kineto. However for
// now that is still an aspirational goal, and thus we are forced to improvise
// in the mean time. The only field in `libkineto::GenericTraceActivity` which
// we can use to stash profiler specific metadata is `name`. It is far from
// ideal to use `name` as a load bearing interface between profiler and Kineto;
// however it will suffice for now.

// This should be a private member of `NameEncoder`, but NVCC doesn't handle
// it correctly. (See [static constexpr char* members for windows NVCC])
static constexpr char* sentinelPrefix = "PROFILER_DETAIL_EVENT_ID_";

struct NameEncoder {
  static std::string encode(long long index) {
    TORCH_INTERNAL_ASSERT(index >= 0);
    return fmt::format("{}{}", sentinelPrefix, index);
  }

  static long long decode(const std::string& encoded_name) {
    const std::string prefix{sentinelPrefix};
    if (encoded_name.compare(0, prefix.size(), prefix) == 0) {
      const auto out =
          std::stoll(encoded_name.substr(prefix.size(), encoded_name.size()));
      TORCH_INTERNAL_ASSERT(out >= 0);
      return out;
    }
    return notMatched;
  }

  static constexpr long long notMatched = -1;
};

template <typename T>
std::shared_ptr<Result> resultFromActivity(
    const T* kineto_activity,
    std::shared_ptr<Result>& parent) {
  using namespace torch::profiler::impl::kineto;
  const auto name = kineto_activity->name();
  TORCH_INTERNAL_ASSERT(
      NameEncoder::decode(name) == NameEncoder::notMatched, name);

  // Kineto is inconsistent with types, so we have to cast to int32.
  DeviceAndResource device_and_resource{
      static_cast<int32_t>(kineto_activity->deviceId()),
      static_cast<int32_t>(kineto_activity->resourceId())};

  auto event = Result::create(
      kineto_activity->timestamp() * 1000,
      parent ? parent->start_tid_ : at::RecordFunction::currentThreadId(),
      device_and_resource,
      ExtraFields<EventType::Kineto>{
          name,
          kineto_activity->duration(),
          parent ? parent->correlationID() : kineto_activity->correlationId(),
          kineto_activity->type()});
  event->kineto_activity_ = static_cast<const activity_t*>(kineto_activity);

  if (parent) {
    event->parent_ = parent;
    parent->children_.push_back(event);
    mark_finished(event);
  }

  return event;
}

// There are two mechanisms that we use to connect Profiler and Kineto events.
// The first is the correlation ID. The profiler pushes a unique integer at the
// start of an op and pops it at the end. Kineto then associates the events
// that it collects with that correlation ID and sets the linked activity of
// the events that it collected to point to the profiler op.
//
// However, this is not a sufficient description because it does not retain
// dependency information between kineto ops. Consider a call to `torch.add`.
// Three events will be collected:
//   `aten::add`          (TorchOp, collected by profiler)
//   `cudaLaunchKernel`   (CUDA runtime event, collected by Kineto)
//   `at::vectorized_...` (GPU kernel, collected by Kineto)
// If we only relied on correlation IDs we would set both Kineto events as
// children of the `at::add`, rather than the correct
//   `at::add -> cudaLaunchKernel -> at::vectorized_...`
//
// Kineto surfaces this information through a second concept called a "flow".
// In this example, the `cudaLaunchKernel` event is the start of a flow and the
// GPU kernel has the same flow id but is not a start event. Thus, when merging
// the Kineto events into the call tree we first add all events which are flow
// start nodes. We then merge the rest, trying to pair them with flow starts
// and falling back to correlation ID if necessary. For any nodes without
// linked events the caller is determined using the normal tree construction
// algorithm.
std::unique_ptr<torch::profiler::impl::kineto::ActivityTraceWrapper>
addKinetoEvents(
    std::vector<std::shared_ptr<Result>>& results,
    uint64_t start_time_us,
    uint64_t end_time_us,
    const ProfilerConfig& config) {
  using namespace torch::profiler::impl::kineto;
  TraceWrapper cpu_trace(start_time_us, "PyTorch Profiler");
  const bool is_ondemand = (config.state == ProfilerState::KINETO_ONDEMAND);

  // Generate Kineto events for each event recorded by the PyTorch profiler.
  ska::flat_hash_map<const activity_t*, std::shared_ptr<Result>> kineto_events;
  long long event_index = 0;
  for (auto& e : results) {
    const auto* activity = cpu_trace.addCPUActivity(
        is_ondemand ? e->name() : NameEncoder::encode(event_index++),
=======
void addKinetoEvents(
    std::vector<std::shared_ptr<Result>>& results,
    uint64_t start_time_us,
    uint64_t end_time_us) {
  torch::profiler::impl::kineto::TraceWrapper cpu_trace(
      start_time_us, "PyTorch Profiler");

  for (auto& e : results) {
    e->kineto_activity_ = cpu_trace.addCPUActivity(
        e->name(),
>>>>>>> 71e16f9e
        e->kinetoType(),
        e->kineto_info_,
        e->correlationID(),
        e->start_time_ns_ / 1000,
        e->endTimeNS() / 1000);
<<<<<<< HEAD

    TORCH_INTERNAL_ASSERT(activity || !kKinetoAvailable);
    checkedInsert(kineto_events, activity, e);
  }

  // Kineto adds the events that it collected.
  cpu_trace.transferCpuTrace(end_time_us);

  // In on demand mode kineto is directly controlled by other machinery.
  if (is_ondemand) {
    return nullptr;
  }

  auto trace = std::make_unique<ActivityTraceWrapper>(stopTrace());
  TORCH_INTERNAL_ASSERT(trace || !kKinetoAvailable);

#ifdef USE_KINETO
  auto* trace_activities = trace->get()->activities();
  TORCH_INTERNAL_ASSERT(trace_activities != nullptr);

  // Reassociate profiler events with the corresponding kineto events. Kineto
  // may have moved or copied the activities, so we have to recover the
  // relationship between `libkineto::GenericTraceActivity` and `Result`.
  size_t match_count{0};
  for (const auto* kineto_activity : *trace_activities) {
    TORCH_INTERNAL_ASSERT(kineto_activity != nullptr);
    const auto index = NameEncoder::decode(kineto_activity->name());
    if (index != NameEncoder::notMatched) {
      auto& e = results.at(index);
      TORCH_INTERNAL_ASSERT(
          e->kineto_activity_ == nullptr,
          kineto_activity->name(),
          " vs. ",
          e->kineto_activity_->name());
      e->kineto_activity_ = static_cast<const activity_t*>(kineto_activity);

      // Set `name` to the correct value now that we've linked the events.
      const_cast<activity_t*>(e->kineto_activity_)->activityName = e->name();
    }
  }
  if (match_count != kineto_events.size()) {
    TORCH_WARN_ONCE(
        "Failed to recover relationship between all profiler and kineto events: ",
        kineto_events.size(),
        " collected vs. ",
        match_count,
        " reassociated.");
  }

  // We rely on `kineto_events` to determine which events were derived from a
  // `Result`, and which were provided by Kineto. However Kineto makes heavy
  // use of raw pointers to determine identity, and as a result we use the
  // activity type as a check to catch when kineto has not maintained address
  // stability for the events that PyTorch provided. This heuristic should be
  // removed once there is a stronger contract between Kineto and PyTorch.
  auto already_processed = [&kineto_events](
                               const activity_t* activity,
                               const bool if_invalid) {
    if (activity == nullptr) {
      return if_invalid;
    } else if (kineto_events.find(activity) != kineto_events.end()) {
      return true;
    } else if (
        activity->type() == libkineto::ActivityType::CPU_OP ||
        activity->type() == libkineto::ActivityType::CPU_INSTANT_EVENT ||
        activity->type() == libkineto::ActivityType::USER_ANNOTATION ||
        activity->type() == libkineto::ActivityType::PYTHON_FUNCTION) {
      TORCH_WARN_ONCE(
          "Detected an event which was likely passed to kineto by the PyTorch "
          "profiler, but is not present in the set of known events: ",
          activity->name(),
          " This most likely means that Kineto has not "
          "maintained address stability for this event. Please report this to "
          "the PyTorch team.");
      return if_invalid;
    }
    return false;
  };

  // First collect flow start events.
  ska::flat_hash_map<int, std::shared_ptr<Result>> flow_map;
  for (const auto* kineto_activity : *trace_activities) {
    TORCH_INTERNAL_ASSERT(kineto_activity != nullptr);
    const auto* activity = static_cast<const activity_t*>(kineto_activity);
    const auto* linked_activity =
        static_cast<const activity_t*>(kineto_activity->linkedActivity());
    if (linked_activity &&
        activity->flowType() == libkineto::kLinkAsyncCpuGpu &&
        activity->flowStart() &&
        !already_processed(activity, /*if_invalid=*/true) &&
        already_processed(linked_activity, /*if_invalid=*/false)) {
      auto parent = kineto_events.at(linked_activity);
      auto event = resultFromActivity(kineto_activity, parent);
      checkedInsert(kineto_events, activity, event);
      results.push_back(event);
      checkedInsert(flow_map, activity->flowId(), event);
    }
  }

  // Then process the remaining events
  for (const auto* kineto_activity : *trace_activities) {
    const auto* activity = static_cast<const activity_t*>(kineto_activity);
    const auto* linked_activity =
        static_cast<const activity_t*>(kineto_activity->linkedActivity());
    if (!already_processed(activity, /*if_invalid=*/true)) {
      std::shared_ptr<Result> parent;
      if (kineto_activity->flowType() == libkineto::kLinkAsyncCpuGpu &&
          !kineto_activity->flowStart() &&
          flow_map.find(kineto_activity->flowId()) != flow_map.end()) {
        parent = flow_map.at(kineto_activity->flowId());
      } else if (already_processed(linked_activity, /*if_invalid=*/false)) {
        parent = kineto_events.at(linked_activity);
      }
      auto event = resultFromActivity(kineto_activity, parent);
      checkedInsert(kineto_events, activity, event);
      results.push_back(event);
    }
  }

  // Set linked activities
  for (const auto* kineto_activity : *trace_activities) {
    const auto* activity = static_cast<const activity_t*>(kineto_activity);
    const auto* linked_activity =
        static_cast<const activity_t*>(kineto_activity->linkedActivity());
    if (linked_activity) {
      c10::visit(
          c10::overloaded(
              [&](ExtraFields<EventType::Kineto>& i) {
                i.linked_activity_ = kineto_events.at(linked_activity);
              },
              [](auto&) { TORCH_INTERNAL_ASSERT(false); }),
          kineto_events.at(activity)->extra_fields_);
    }
  }
#endif // USE_KINETO
  return trace;
=======
  }

  cpu_trace.transferCpuTrace(end_time_us);
>>>>>>> 71e16f9e
}

struct EvaluateFunctionVisitor {
  void operator()(
      ExtraFields<EventType::TorchOp>& first,
      ExtraFields<EventType::TorchOp>& second) {
    if (first.scope_ == at::RecordScope::FUNCTION &&
        second.scope_ == at::RecordScope::BACKWARD_FUNCTION &&
        first.name_.rfind("autograd::engine::evaluate_function: ", 0) == 0) {
      first.sequence_number_ = second.sequence_number_;
      first.forward_tid_ = second.forward_tid_;
    }
  }

  template <typename T0, typename T1>
  void operator()(T0&, T1&) {}
};

void set_autograd_evaluate(std::vector<std::shared_ptr<Result>>& results) {
  auto end = results.size() > 2 ? results.end() - 1 : results.begin();
  for (auto it = results.begin(); it < end; ++it) {
    if ((*it)->start_tid_ == (*(it + 1))->start_tid_) {
      c10::visit(
          EvaluateFunctionVisitor(),
          (*it)->extra_fields_,
          (*(it + 1))->extra_fields_);
    }
  }
}

using result_ptr_t = std::shared_ptr<Result>;
struct ResultGreater {
  bool operator()(const result_ptr_t& a, const result_ptr_t& b) const {
    return a->endTimeNS() > b->endTimeNS();
  }
};

void build_tree(std::vector<std::shared_ptr<Result>>& events) {
  set_autograd_evaluate(events);
  std::stable_sort(
      events.begin(), events.end(), [](const auto& a, const auto& b) {
        return a->start_time_ns_ < b->start_time_ns_;
      });

  using op_fields = ExtraFields<EventType::TorchOp>;
  ska::flat_hash_map<uint64_t, std::shared_ptr<Result>> stacks;
  std::priority_queue<result_ptr_t, std::vector<result_ptr_t>, ResultGreater>
      end_events_;

  auto push_event = [&stacks, &end_events_](std::shared_ptr<Result>& event) {
    // Kineto builds subtrees using correlation ids and flows, so some Kineto
    // events are already marked finished before the main tree building
    // algorithm. It's fine to ignore them; the root event of these subtrees
    // not a Kineto op and will be handled normally.
    if (c10::holds_alternative<ExtraFields<EventType::Kineto>>(
            event->extra_fields_) &&
        event->finished_) {
      return;
    }

    TORCH_INTERNAL_ASSERT(event->parent_.expired());
    for (const auto& child : event->children_) {
      TORCH_INTERNAL_ASSERT(child->finished_);
    }
    TORCH_INTERNAL_ASSERT(!event->finished_);

    auto parent_it = stacks.find(event->start_tid_);
    if (parent_it == stacks.end()) {
      auto fwd_tid = c10::visit(
          c10::overloaded(
              [](const op_fields& i) { return i.forward_tid_; },
              [](const auto&) -> uint64_t { return 0; }),
          event->extra_fields_);
      if (fwd_tid) {
        parent_it = stacks.find(fwd_tid);
      }
    }

    if (parent_it != stacks.end()) {
      event->parent_ = parent_it->second;
      parent_it->second->children_.push_back(event);
    }

    if (event->endTimeNS() > event->start_time_ns_) {
      stacks[event->start_tid_] = event;
      end_events_.push(event);
    } else if (event->endTimeNS() == std::numeric_limits<time_t>::min()) {
      // We use min time to indicate the lack of a termination event, so if we
      // encounter such a case we don't push to `end_events_`.
      stacks[event->start_tid_] = event;
    } else {
      mark_finished(event);
    }
  };

  auto pop_event = [&stacks](std::shared_ptr<Result> event) {
    if (event->finished_) {
      // This event was marked finished by a previous `pop_event` call.
      return;
    }

    auto start_tid = event->start_tid_;
    auto frame = stacks.at(start_tid);

    while (frame.get() != event.get()) {
      TORCH_INTERNAL_ASSERT(frame != nullptr);
      mark_finished(frame);
      TORCH_INTERNAL_ASSERT(!frame->parent_.expired());
      frame = frame->parent_.lock();
    }

    mark_finished(event);
    stacks.erase(start_tid);
    auto new_frame = event->parent_.lock();
    if (new_frame != nullptr) {
      stacks[start_tid] = new_frame;
    }
  };

  // Stack replay loop.
  for (auto& event : events) {
    while (!end_events_.empty() &&
           end_events_.top()->endTimeNS() < event->start_time_ns_) {
      pop_event(end_events_.top());
      end_events_.pop();
    }
    push_event(event);
  }

  // Cleanup remaining exit events.
  while (!end_events_.empty()) {
    pop_event(end_events_.top());
    end_events_.pop();
  }
}
} // namespace

<<<<<<< HEAD
std::pair<
    std::vector<std::shared_ptr<Result>>,
    std::unique_ptr<torch::profiler::impl::kineto::ActivityTraceWrapper>>
RecordQueue::getRecords(
=======
std::vector<std::shared_ptr<Result>> RecordQueue::getRecords(
>>>>>>> 71e16f9e
    std::function<time_t(approx_time_t)> time_converter,
    uint64_t start_time_us,
    uint64_t end_time_us) {
  auto converter = [&](approx_time_t t) {
    return t == std::numeric_limits<approx_time_t>::min()
        ? std::numeric_limits<time_t>::min()
        : time_converter(t);
  };
  std::vector<std::shared_ptr<Result>> out;
  std::vector<python_tracer::CompressedEvent> python_enters;
  for (auto& subqueue_it : sub_queues_) {
    auto& queue = *subqueue_it.second;
    for (auto& i : queue.backend_events_) {
      auto start_time = i.start_time_us_;
      out.emplace_back(Result::create(
          /*start_time_ns_=*/start_time * 1000,
          /*start_tid_=*/queue.tid(),
          /*kineto_info_=*/queue.kineto_info(),
          /*extra_fields_=*/std::move(i)));
    }
    queue.backend_events_.clear();

    auto input_getter = queue.inputs_outputs_.getNextShapesAndDtypes();
    auto jit_stack_it = queue.jit_stack_.begin();
    auto jit_module_it = queue.jit_modules_.begin();
    auto extra_args_it = queue.extra_args_.begin();
    auto gpu_fallback_it = queue.gpu_fallback_.begin();
    for (auto event = queue.op_events_.begin(); event != queue.op_events_.end();
         ++event) {
      auto& i = *event;
      auto start_time = converter(i.start_time_);
      out.emplace_back(Result::create(
          start_time,
          /*start_tid_=*/queue.tid(),
          /*kineto_info_=*/queue.kineto_info(),
          /*extra_fields_=*/
          ExtraFields<EventType::TorchOp>(
              std::move(i.basic_fields_),
              ThreadLocalSubqueue::OpList::correlationID(event),
              converter(i.end_time_),
              input_getter(),
              steal_or_default(jit_stack_it),
              steal_or_default(jit_module_it),
              steal_or_default(extra_args_it),
              steal_or_default(gpu_fallback_it))));
    }
    queue.op_events_.clear();
    queue.inputs_outputs_.clear();
    queue.jit_stack_.clear();
    queue.jit_modules_.clear();
    queue.extra_args_.clear();
    queue.gpu_fallback_.clear();

    for (auto& i : queue.allocations_) {
      auto start_time = converter(i.start_time_);
      out.emplace_back(Result::create(
          start_time,
          /*start_tid_=*/queue.tid(),
          /*kineto_info_=*/queue.kineto_info(),
          /*extra_fields_=*/std::move(i)));
    }
    queue.allocations_.clear();

    for (auto& i : queue.py_calls_) {
      python_enters.push_back(
          {i.first, queue.tid(), queue.kineto_info(), converter(i.second)});
    }
  }

  if (tracePython()) {
    auto& tracer = python_tracer::PythonTracerBase::get();
    for (auto i : tracer.getEvents(converter, python_enters)) {
      out.push_back(i);
    }
    tracer.clear();
  }

<<<<<<< HEAD
  auto trace = addKinetoEvents(out, start_time_us, end_time_us, config_);
=======
  addKinetoEvents(out, start_time_us, end_time_us);
>>>>>>> 71e16f9e
  build_tree(out);
  return {out, std::move(trace)};
}

} // namespace impl
} // namespace profiler
} // namespace torch<|MERGE_RESOLUTION|>--- conflicted
+++ resolved
@@ -427,7 +427,6 @@
   TORCH_INTERNAL_ASSERT(r->endTimeNS() >= r->start_time_ns_, r->name());
 }
 
-<<<<<<< HEAD
 template <typename T, typename Hash>
 void checkedInsert(
     ska::flat_hash_map<T, std::shared_ptr<Result>, Hash>& map,
@@ -544,32 +543,21 @@
   const bool is_ondemand = (config.state == ProfilerState::KINETO_ONDEMAND);
 
   // Generate Kineto events for each event recorded by the PyTorch profiler.
-  ska::flat_hash_map<const activity_t*, std::shared_ptr<Result>> kineto_events;
   long long event_index = 0;
   for (auto& e : results) {
+    const auto name = kKinetoAvailable && !is_ondemand
+        ? NameEncoder::encode(event_index++)
+        : e->name();
+
     const auto* activity = cpu_trace.addCPUActivity(
-        is_ondemand ? e->name() : NameEncoder::encode(event_index++),
-=======
-void addKinetoEvents(
-    std::vector<std::shared_ptr<Result>>& results,
-    uint64_t start_time_us,
-    uint64_t end_time_us) {
-  torch::profiler::impl::kineto::TraceWrapper cpu_trace(
-      start_time_us, "PyTorch Profiler");
-
-  for (auto& e : results) {
-    e->kineto_activity_ = cpu_trace.addCPUActivity(
-        e->name(),
->>>>>>> 71e16f9e
+        name,
         e->kinetoType(),
         e->kineto_info_,
         e->correlationID(),
         e->start_time_ns_ / 1000,
         e->endTimeNS() / 1000);
-<<<<<<< HEAD
 
     TORCH_INTERNAL_ASSERT(activity || !kKinetoAvailable);
-    checkedInsert(kineto_events, activity, e);
   }
 
   // Kineto adds the events that it collected.
@@ -589,8 +577,9 @@
 
   // Reassociate profiler events with the corresponding kineto events. Kineto
   // may have moved or copied the activities, so we have to recover the
-  // relationship between `libkineto::GenericTraceActivity` and `Result`.
-  size_t match_count{0};
+  // relationship between `libkineto::ITraceActivity` and `Result`.
+  ska::flat_hash_map<const libkineto::ITraceActivity*, std::shared_ptr<Result>>
+      kineto_events;
   for (const auto* kineto_activity : *trace_activities) {
     TORCH_INTERNAL_ASSERT(kineto_activity != nullptr);
     const auto index = NameEncoder::decode(kineto_activity->name());
@@ -602,17 +591,18 @@
           " vs. ",
           e->kineto_activity_->name());
       e->kineto_activity_ = static_cast<const activity_t*>(kineto_activity);
+      checkedInsert(kineto_events, kineto_activity, e);
 
       // Set `name` to the correct value now that we've linked the events.
       const_cast<activity_t*>(e->kineto_activity_)->activityName = e->name();
     }
   }
-  if (match_count != kineto_events.size()) {
+  if (results.size() != kineto_events.size()) {
     TORCH_WARN_ONCE(
         "Failed to recover relationship between all profiler and kineto events: ",
+        results.size(),
+        " collected vs. ",
         kineto_events.size(),
-        " collected vs. ",
-        match_count,
         " reassociated.");
   }
 
@@ -623,8 +613,7 @@
   // stability for the events that PyTorch provided. This heuristic should be
   // removed once there is a stronger contract between Kineto and PyTorch.
   auto already_processed = [&kineto_events](
-                               const activity_t* activity,
-                               const bool if_invalid) {
+                               const auto* activity, const bool if_invalid) {
     if (activity == nullptr) {
       return if_invalid;
     } else if (kineto_events.find(activity) != kineto_events.end()) {
@@ -650,29 +639,25 @@
   ska::flat_hash_map<int, std::shared_ptr<Result>> flow_map;
   for (const auto* kineto_activity : *trace_activities) {
     TORCH_INTERNAL_ASSERT(kineto_activity != nullptr);
-    const auto* activity = static_cast<const activity_t*>(kineto_activity);
-    const auto* linked_activity =
-        static_cast<const activity_t*>(kineto_activity->linkedActivity());
+    const auto* linked_activity = kineto_activity->linkedActivity();
     if (linked_activity &&
-        activity->flowType() == libkineto::kLinkAsyncCpuGpu &&
-        activity->flowStart() &&
-        !already_processed(activity, /*if_invalid=*/true) &&
+        kineto_activity->flowType() == libkineto::kLinkAsyncCpuGpu &&
+        kineto_activity->flowStart() &&
+        !already_processed(kineto_activity, /*if_invalid=*/true) &&
         already_processed(linked_activity, /*if_invalid=*/false)) {
       auto parent = kineto_events.at(linked_activity);
       auto event = resultFromActivity(kineto_activity, parent);
-      checkedInsert(kineto_events, activity, event);
       results.push_back(event);
-      checkedInsert(flow_map, activity->flowId(), event);
+      checkedInsert(kineto_events, kineto_activity, event);
+      checkedInsert(flow_map, kineto_activity->flowId(), event);
     }
   }
 
   // Then process the remaining events
   for (const auto* kineto_activity : *trace_activities) {
-    const auto* activity = static_cast<const activity_t*>(kineto_activity);
-    const auto* linked_activity =
-        static_cast<const activity_t*>(kineto_activity->linkedActivity());
-    if (!already_processed(activity, /*if_invalid=*/true)) {
+    if (!already_processed(kineto_activity, /*if_invalid=*/true)) {
       std::shared_ptr<Result> parent;
+      const auto* linked_activity = kineto_activity->linkedActivity();
       if (kineto_activity->flowType() == libkineto::kLinkAsyncCpuGpu &&
           !kineto_activity->flowStart() &&
           flow_map.find(kineto_activity->flowId()) != flow_map.end()) {
@@ -681,16 +666,14 @@
         parent = kineto_events.at(linked_activity);
       }
       auto event = resultFromActivity(kineto_activity, parent);
-      checkedInsert(kineto_events, activity, event);
+      checkedInsert(kineto_events, kineto_activity, event);
       results.push_back(event);
     }
   }
 
-  // Set linked activities
+  // Set linked activities in `Result`
   for (const auto* kineto_activity : *trace_activities) {
-    const auto* activity = static_cast<const activity_t*>(kineto_activity);
-    const auto* linked_activity =
-        static_cast<const activity_t*>(kineto_activity->linkedActivity());
+    const auto* linked_activity = kineto_activity->linkedActivity();
     if (linked_activity) {
       c10::visit(
           c10::overloaded(
@@ -698,16 +681,11 @@
                 i.linked_activity_ = kineto_events.at(linked_activity);
               },
               [](auto&) { TORCH_INTERNAL_ASSERT(false); }),
-          kineto_events.at(activity)->extra_fields_);
+          kineto_events.at(kineto_activity)->extra_fields_);
     }
   }
 #endif // USE_KINETO
   return trace;
-=======
-  }
-
-  cpu_trace.transferCpuTrace(end_time_us);
->>>>>>> 71e16f9e
 }
 
 struct EvaluateFunctionVisitor {
@@ -845,14 +823,10 @@
 }
 } // namespace
 
-<<<<<<< HEAD
 std::pair<
     std::vector<std::shared_ptr<Result>>,
     std::unique_ptr<torch::profiler::impl::kineto::ActivityTraceWrapper>>
 RecordQueue::getRecords(
-=======
-std::vector<std::shared_ptr<Result>> RecordQueue::getRecords(
->>>>>>> 71e16f9e
     std::function<time_t(approx_time_t)> time_converter,
     uint64_t start_time_us,
     uint64_t end_time_us) {
@@ -930,11 +904,7 @@
     tracer.clear();
   }
 
-<<<<<<< HEAD
   auto trace = addKinetoEvents(out, start_time_us, end_time_us, config_);
-=======
-  addKinetoEvents(out, start_time_us, end_time_us);
->>>>>>> 71e16f9e
   build_tree(out);
   return {out, std::move(trace)};
 }
