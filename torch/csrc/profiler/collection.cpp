--- conflicted
+++ resolved
@@ -218,12 +218,11 @@
       e.callsite_.funcname_.str());
 }
 
-using torch::profiler::impl::kineto::KinetoActivityType;
 namespace {
-KinetoActivityType scopeToType(at::RecordScope scope) {
+auto scopeToType(at::RecordScope scope) {
   return scope == at::RecordScope::USER_SCOPE
-      ? KinetoActivityType::USER_ANNOTATION
-      : KinetoActivityType::CPU_OP;
+      ? libkineto::ActivityType::USER_ANNOTATION
+      : libkineto::ActivityType::CPU_OP;
 }
 
 auto torchOpEndNS(
@@ -252,18 +251,11 @@
     kinetoType,
     scopeToType(e.scope_),
     scopeToType(e.scope_),
-<<<<<<< HEAD
-    KinetoActivityType::CPU_INSTANT_EVENT,
-    KinetoActivityType::PYTHON_FUNCTION,
-    KinetoActivityType::PYTHON_FUNCTION);
-DEFINE_VISITOR(correlationID, e.correlation_id_, 0, 0, 0, 0);
-=======
     libkineto::ActivityType::CPU_INSTANT_EVENT,
     libkineto::ActivityType::CPU_INSTANT_EVENT,
     libkineto::ActivityType::PYTHON_FUNCTION,
     libkineto::ActivityType::PYTHON_FUNCTION);
 DEFINE_VISITOR(correlationID, e.correlation_id_, 0, 0, 0, 0, 0);
->>>>>>> f5b460b2
 DEFINE_VISITOR(
     endTimeNS,
     torchOpEndNS(e, finished_, parent_),
