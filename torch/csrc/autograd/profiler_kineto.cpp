--- conflicted
+++ resolved
@@ -11,6 +11,7 @@
 #include <torch/csrc/profiler/api.h>
 #include <torch/csrc/profiler/collection.h>
 #include <torch/csrc/profiler/containers.h>
+#include <torch/csrc/profiler/itt_observer.h>
 #include <torch/csrc/profiler/kineto_shim.h>
 #include <torch/csrc/profiler/nvtx_observer.h>
 
@@ -61,11 +62,6 @@
 using torch::profiler::impl::Result;
 using torch::profiler::impl::shapesToStr;
 using torch::profiler::impl::stacksToStr;
-<<<<<<< HEAD
-using torch::profiler::impl::kineto::annotation_t;
-using torch::profiler::impl::kineto::KinetoActivityType;
-=======
->>>>>>> f5b460b2
 
 struct EventFieldsVisitor {
   EventFieldsVisitor(
@@ -369,7 +365,7 @@
 
       if (e->finished_) {
         kineto_events_.emplace_back(
-            e->kinetoType() == KinetoActivityType::PYTHON_FUNCTION);
+            e->kinetoType() == libkineto::ActivityType::PYTHON_FUNCTION);
         kineto_events_.back()
             .name(e->name())
             .startUs(e->start_time_ns_ / 1000)
@@ -646,7 +642,8 @@
 void prepareProfiler(
     const torch::profiler::impl::ProfilerConfig& config,
     const std::set<torch::profiler::impl::ActivityType>& activities) {
-  if (config.state == ProfilerState::NVTX) {
+  if (config.state == ProfilerState::NVTX ||
+      config.state == ProfilerState::ITT) {
     return;
   }
   TORCH_CHECK(
@@ -665,6 +662,9 @@
   TORCH_CHECK(
       config.state != ProfilerState::NVTX,
       "NVTX does not support post processing callback.");
+  TORCH_CHECK(
+      config.state != ProfilerState::ITT,
+      "ITT does not support post processing callback.");
   TORCH_INTERNAL_ASSERT(
       GlobalStateManager::get() == nullptr,
       "On-demand profiling does not support post processing callback");
@@ -682,6 +682,9 @@
   if (config.state == ProfilerState::NVTX) {
     torch::profiler::impl::pushNVTXCallbacks(config, scopes);
     return;
+  } else if (config.state == ProfilerState::ITT) {
+    torch::profiler::impl::pushITTCallbacks(config, scopes);
+    return;
   }
 
   TORCH_CHECK(
@@ -725,7 +728,8 @@
           (config.state == ProfilerState::KINETO ||
            config.state == ProfilerState::KINETO_GPU_FALLBACK ||
            config.state == ProfilerState::KINETO_ONDEMAND ||
-           config.state == ProfilerState::NVTX),
+           config.state == ProfilerState::NVTX ||
+           config.state == ProfilerState::ITT),
       "Can't disable Kineto profiler when it's not running");
 
   if (state_ptr->hasCallbackHandle()) {
