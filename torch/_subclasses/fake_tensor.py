import contextlib
import functools
import itertools
import weakref
from dataclasses import dataclass
<<<<<<< HEAD
from torch._decomp import decomposition_table
from torch._meta_registrations import meta_table
import torch.fx.experimental.symbolic_shapes as symbolic_shapes
=======
from functools import partial
from typing import Callable, Union

import torch
from torch._ops import OpOverload
from torch._subclasses.meta_utils import MetaConverter, WeakTensorRefKey
from torch.fx.operator_schemas import normalize_function
from torch.overrides import TorchFunctionMode
from torch.utils._mode_utils import no_dispatch
from torch.utils._python_dispatch import enable_torch_dispatch_mode, TorchDispatchMode

from torch.utils._pytree import tree_flatten, tree_map
>>>>>>> f45c53c6


aten = torch.ops.aten


@dataclass
class UnsupportedFakeTensorException(RuntimeError):
    reason: str


@dataclass
class DynamicOutputShapeException(RuntimeError):
    func: OpOverload


_device_not_kwarg_ops = (
    aten._resize_output_.default,
    aten.nested_tensor.default,
    aten.pin_memory.default,
    aten.is_pinned.default,
    aten.to.device,
    aten.to.prim_Device,
    aten._pin_memory.default,
    aten._resize_output.default,
    aten._resize_output.out,
)

# this op is never actually used
_non_kwarg_device_constructors = (torch.ops.aten._list_to_tensor,)


def contains_tensor_types(type):
    tensor_type = torch._C.TensorType.get()
    return type.isSubtypeOf(tensor_type) or any(
        contains_tensor_types(e) for e in type.containedTypes()
    )


_like_tensor_constructors = (
    aten.empty_like.default,
    aten.full_like.default,
    aten.ones_like.default,
    aten.rand_like.default,
    aten.randn_like.default,
    aten.randint_like.default,
    aten.randint_like.low_dtype,
    aten.randn_like.default,
    aten.zeros_like.default,
    aten.new_empty.default,
    aten.new_empty_strided.default,
    aten.new_full.default,
    aten.new_zeros.default,
    aten.new_ones.default,
)


@functools.lru_cache(None)
def _is_tensor_constructor(func: OpOverload):
    assert isinstance(func, OpOverload)
    schema = func._schema
    if any(contains_tensor_types(arg.type) for arg in schema.arguments):
        return False
    # TODO: no real reason to restrict multiple outputs
    return (
        len(schema.returns) == 1 and schema.returns[0].type is torch._C.TensorType.get()
    )


# Similar to `MetaConverter`, this is a class for converting
# multiple tensors into fake tensors which share the same view/storage
# structure. Like `MetaConverter`, it uses `WeakTensorRefKey` to
# hold a weak reference for all memoized tensors.
class FakeTensorConverter(object):
    tensor_memo: weakref.WeakValueDictionary
    meta_converter: MetaConverter

    def __init__(self):
        # FakeTensors store the FakeTensorMode which in turn stores a
        # FakeTensor, so we need to hold a weak reference to the FakeTensor
        # otherwise we would induce a circular reference
        self.tensor_memo = weakref.WeakValueDictionary()
        self.meta_converter = MetaConverter()

    def _get_memo(self, t):
        if WeakTensorRefKey(t) in self.tensor_memo:
            out = self.tensor_memo[WeakTensorRefKey(t)]
            out._fix_weakref()
            return out
        return None

    def set_tensor_memo(self, t, v):
        th = WeakTensorRefKey(t)

        # hold a weak ref to self, otherwise it will be kept alive
        # by the del_ten closure
        self_weak_ref = weakref.ref(self)

        def del_ten():
            self_ref = self_weak_ref()
            if self_ref is None:
                return
            # on shutdown, th may not be in memo
            self_ref.tensor_memo.pop(th, None)

        weakref.finalize(t, del_ten)
        self.tensor_memo[th] = v

    def from_real_tensor(self, fake_mode, t):
        maybe_memo = self._get_memo(t)
        if maybe_memo is not None:
            return maybe_memo
        existing_device = t.device
        # not yet supported in metatensors
        if t.is_complex():
            raise UnsupportedFakeTensorException("complex nyi in meta tensors")
        if t.is_sparse:
            raise UnsupportedFakeTensorException("sparse nyi in meta tensors")
        if t.is_quantized:
            raise UnsupportedFakeTensorException("quantized nyi in meta tensors")
        with no_dispatch():
            out = FakeTensor(fake_mode, self.meta_converter(t), existing_device)
        if type(t) is torch.nn.Parameter:
            out = torch.nn.Parameter(out, requires_grad=out.requires_grad)  # type: ignore[assignment]
        self.set_tensor_memo(t, out)
        return out

    def from_meta_and_device(self, fake_mode, t, device):
        maybe_memo = self._get_memo(t)
        if maybe_memo is not None:
            return maybe_memo
        out = FakeTensor(fake_mode, t, device)
        self.set_tensor_memo(t, out)
        return out

    def __call__(self, fake_mode, t, device=None):
        assert t.device.type != "meta" or device is not None
        if t.device.type != "meta":
            return self.from_real_tensor(fake_mode, t)
        else:
            return self.from_meta_and_device(fake_mode, t, device)


op_implementations = []


def register_op_impl(run_impl_check: Union[Callable[[OpOverload], bool], OpOverload]):
    def impl_decorator(op_impl):
        global op_implementations
        if isinstance(run_impl_check, OpOverload):
            op_implementations.append((lambda func: func == run_impl_check, op_impl))
        else:
            op_implementations.append((run_impl_check, op_impl))

        return op_impl

    return impl_decorator


@register_op_impl(
    lambda func: (_is_tensor_constructor(func) or func in _like_tensor_constructors)
)
def contructors(fake_mode, func, *args, **kwargs):
    assert func not in _non_kwarg_device_constructors
    _, new_kwargs = normalize_function(
        func, args=args, kwargs=kwargs, normalize_to_only_use_kwargs=True
    )
    if func in _like_tensor_constructors:
        default_device = new_kwargs["input"].device
        # TODO: file issue
        args = (new_kwargs.pop("input"),)
    else:
        # cpu is default device if none is specified
        default_device = torch.device("cpu")
        args = ()
    out_device = new_kwargs.pop("device", None)
    out_device = out_device if out_device is not None else default_device
    new_kwargs["device"] = torch.device("meta")
    r = func(*args, **new_kwargs)
    return FakeTensor(fake_mode, r, out_device)


@register_op_impl(lambda func: func in (aten.to.prim_Device, aten.to.device))
def non_kwarg_to(fake_mode, func, *args, **kwargs):
    _, new_kwargs = normalize_function(
        func, args, kwargs, normalize_to_only_use_kwargs=True
    )
    input_device = new_kwargs["device"]
    out_device = input_device if input_device else new_kwargs["input"].device
    new_kwargs["device"] = torch.device("meta")
    r = func(*args, **new_kwargs)
    return fake_mode.fake_tensor_converter(fake_mode, r, out_device)


# Dont default to default device handling,
# since the device of `the_template` is ignored
@register_op_impl(aten.resize_as_.default)
def resize_as_(fake_mode, func, *args, **kwargs):
    return func(*args, **kwargs)


# _to_copy fails when run with FakeTensors to cuda device
# TODO: debug
@register_op_impl(torch.ops.aten._to_copy.default)
def to_copy(fake_mode, func, *args, **kwargs):
    _, new_kwargs = normalize_function(
        func, args=args, kwargs=kwargs, normalize_to_only_use_kwargs=True
    )

    input_device = new_kwargs.pop("device", None)
    out_device = input_device if input_device else new_kwargs["input"].device
    with no_dispatch():
        input = new_kwargs.pop("input").to("meta")
        return FakeTensor(
            fake_mode, torch.ops.aten._to_copy(input, **new_kwargs), out_device
        )


@register_op_impl(torch.ops.aten.clone.default)
def clone(fake_mode, func, input, memory_format=None):
    out_device = input.device
    with no_dispatch():
        out = torch.ops.aten._to_copy(input.to("meta"), memory_format=memory_format)
        return FakeTensor(fake_mode, out, out_device)


# index.Tensor data-dependent in only some conditions
@register_op_impl(
    lambda func: torch.Tag.dynamic_output_shape in func.tags  # type: ignore[attr-defined]
    and func != aten.index.Tensor
)
def data_dep_op(fake_mode, func, *args, **kwargs):
    raise DynamicOutputShapeException(func)


# Bool Indices get Expanded as Masks
# See: IndexingUtils.h:expandTensors
def check_no_bool_index_tensors(func, self, indices):
    for index in indices:
        if index is not None and index.dtype in (torch.bool, torch.uint8):
            raise DynamicOutputShapeException(func)


# Dont default to default device handling,
# Since op can take in non-zero sized cpu
# index tensors with cuda self
@register_op_impl(aten.index.Tensor)
def index_tensor(fake_mode, func, *args, **kwargs):
    # dynamic shape op if indices are bool/uint8
    check_no_bool_index_tensors(func, *args, **kwargs)

    _, new_kwargs = normalize_function(
        func, args=args, kwargs=kwargs, normalize_to_only_use_kwargs=True
    )

    out_device = new_kwargs["input"].device
    with in_kernel_invocation_manager(fake_mode):
        out = func(*args, **kwargs)

    return FakeTensor(fake_mode, out, out_device)


# Meta tensors give you the ability to run PyTorch code without having to
# actually do computation through tensors allocated on a `meta` device.
# Because the device is `meta`, meta tensors do not model device propagation.
# FakeTensor extends MetaTensors to also carry an additional `fake_device`
# which tracks devices that would have been used.


@contextlib.contextmanager
def in_kernel_invocation_manager(fake_mode):
    fake_mode.in_kernel_invocation = True
    try:
        yield
    finally:
        fake_mode.in_kernel_invocation = False


class FakeTensor(torch.Tensor):
    fake_device: torch.device
    fake_mode: "FakeTensorMode"
    has_sym_ints: bool

    @staticmethod
    def __new__(cls, fake_mode, elem, device):
        return torch.Tensor._make_subclass(
            cls, elem, elem.requires_grad, dispatch_device=True
        )

    def __init__(self, fake_mode, elem, device: Union[torch.device, str]):
        # elem does not need to be recorded, because FakeTensor *is a* elem
        assert elem.device.type == "meta", elem
        device = device if isinstance(device, torch.device) else torch.device(device)
        # normalize cuda device
        if device.type == "cuda" and device.index is None:
            device = torch.device(f"cuda:{torch.cuda.current_device()}")
        assert device.type != "meta"
        self.fake_device = device
        self.fake_mode = fake_mode
        self.has_sym_ints = symbolic_shapes.has_symbolic_sizes_strides(elem)

    @staticmethod
    def from_tensor(t, fake_mode):
        existing_device = t.device
        return FakeTensor(fake_mode, t.to(device="meta"), existing_device)

    # TODO: resolve error in default __repr__
    def __repr__(self):
        return f"FakeTensor({self.fake_device}, {self.size()}, {self.dtype})"

    def stride(self):
        if self.has_sym_ints:
            # TODO: As we currently don't support symbolic strides, we'll assume contiguous strides
            # The reason this needs to be here instead of __torch_dispatch__ is that
            # when aten.stride goes into __torch_dispatch__, it expects a list of
            # concrete ints to be returned. So we need to short-circuit that entirely
            return symbolic_shapes.create_contiguous(self.shape)
        return super().stride()

    def new(self, *args, **kwargs):
        # torch.Tensor.new does not go through the normal dispatcher pattern
        # so in order to use the same pattern as normal invocation of
        # returning meta device within the kernel we need to intercept
        # the call here
        out_device = self.fake_device
        if "device" in kwargs:
            kwarg_device = kwargs.pop("device")
            out_device = kwarg_device if kwarg_device else out_device
            kwargs["device"] = "meta"

        with in_kernel_invocation_manager(self.fake_mode):
            with no_dispatch():
                meta_out = super().new(*args, **kwargs)

        with no_dispatch():
            return FakeTensor(self.fake_mode, meta_out, out_device)

    @classmethod
    def __torch_dispatch__(cls, func, types, args=(), kwargs=None):
        # need to handle here to avoid infinite recursion
        # see [in_kernel_invocation]
        if func == torch.ops.prim.device.default:
            assert len(args) == 1 and isinstance(args[0], FakeTensor)
            if args[0].fake_mode.in_kernel_invocation:
                return torch.device("meta")
            else:
                return args[0].fake_device

        # Because fake mode can return NotImplemented (if it sees a subclass
        # it doesn't know how to deal with), this test here is important
        # because the next dispatch after a fake mode will attempt to use
        # subclasses of tensors to dispatch, and any FakeTensor arguments
        # will be considered eligible.
        if any(not issubclass(t, FakeTensor) and t is not torch.Tensor for t in types):
            return NotImplemented

        fake_mode = None
        for arg in itertools.chain(tree_flatten(args)[0], tree_flatten(kwargs)[0]):
            if isinstance(arg, FakeTensor):
                if fake_mode is None:
                    fake_mode = arg.fake_mode
                else:
                    assert fake_mode is arg.fake_mode, "Mixing modes NYI"

        with enable_torch_dispatch_mode(fake_mode):
            return func(*args, **kwargs)

    @staticmethod
    def _find_common_device(func, args, kwargs):
        # cpu - zero-dim tensors can be called in cuda kernels,
        # so overwrite the common_device if it the only existing
        # device comes from a cpu zero-dim tensor
        common_device = None
        is_cpu_zero_dim = None

        def cpu_zero_dim(t):
            return t.device.type == "cpu" and t.dim() == 0

        def merge_devices(t):
            nonlocal common_device
            nonlocal is_cpu_zero_dim
            if not isinstance(t, FakeTensor):
                return

            if common_device is None:
                common_device = t.device
                is_cpu_zero_dim = cpu_zero_dim(t)
                return

            t_is_cpu_zero_dim = cpu_zero_dim(t)
            if t.device == common_device:
                if is_cpu_zero_dim:
                    is_cpu_zero_dim = t_is_cpu_zero_dim
                return

            # mismatching devices !
            # if current tensor is cpu 0 dim, defer to existing device
            if t_is_cpu_zero_dim:
                return

            # current device is from cpu 0 dim tensor, overwrite
            if is_cpu_zero_dim:
                common_device = t.device
                is_cpu_zero_dim = t_is_cpu_zero_dim
                return

            # mismatching devices of non-zero dim tensors, throw
            # This might be valid behavior and need to be explicitly modeled, e.g. reshape_as
            raise RuntimeError(
                f"Unhandled FakeTensor Device Propagation for {func}, found two different devices {common_device}, {t.device}"
            )

        tree_map(merge_devices, args)
        tree_map(merge_devices, kwargs)

        assert common_device is not None, f"Could not find common device for {func}"

        return common_device

    __torch_function__ = torch._C._disabled_torch_function_impl


# We keep one instantiation of `fake_tensor_converter` active
# for the duration of `with torch_enable_mode(FakeTensorMode)`.
# This allows accurate storage aliasing across invocation of
# different operators. While this will keep all freshly allocated
# tensors alive during `FakeTensorMode`, there will no be no
# new allocations of Tensors which have non-meta storage so
# memory should not significantly incraese.


class FakeTensorMode(TorchDispatchMode):
    def __init__(self, allow_fallback_kernels=True):
        self.allow_fallback_kernels = allow_fallback_kernels
        self.fake_tensor_converter = FakeTensorConverter()

        # [in_kernel_invocation]
        # when FakeTensor is invoked in user code, .device should return
        # the fake_device of the tensor so that code such as as `if x.is_cuda`
        # or torch.zeros([10, 10], device=x.device) continues to execute as if
        # the FakeTensor were real. However, within kernel execution, we return
        # the `Meta` device because all computation within the kernels should
        # behave as if the Tensors are on meta devices. Kernels should allocate
        # new tensors on meta devices, and checks like `is_meta` should return true.
        # within python refs, we always return the real device by defining
        # the device property
        self.in_kernel_invocation = False


    def __torch_dispatch__(self, func, types, args=(), kwargs=None):
        kwargs = kwargs if kwargs else {}

        if func == torch.ops.prim.device.default:
            assert len(args) == 1 and isinstance(args[0], FakeTensor)
            if args[0].fake_mode.in_kernel_invocation:
                return torch.device("meta")
            else:
                return args[0].fake_device
        flat_arg_tensors = [i for i in tree_flatten((args, kwargs))[0] if isinstance(i, FakeTensor)]
        has_symbolic_sizes = any([i.has_sym_ints for i in flat_arg_tensors])
        if has_symbolic_sizes:
            # TODO: hack, doesn't actually work.
            # see https://github.com/pytorch/pytorch/pull/81598#issuecomment-1192030435
            with enable_torch_dispatch_mode(self), torch.overrides.enable_reentrant_dispatch():
                if func in meta_table:
                    r = meta_table[func](*args, **kwargs)
                    return r
                if func in decomposition_table:
                    return decomposition_table[func](*args, **kwargs)

            with no_dispatch():
                if symbolic_shapes.is_symbolic_op(func):
                    return symbolic_shapes.handle_symbolic_op(func, args, kwargs)


        # prims already wrap FakeTensor inputs to FakeTensor outputs
        # and do device logic, we dont need do anything but run them

        if "prims::" in func._schema.name:
            with no_dispatch():
                return func(*args, **kwargs)

        if has_symbolic_sizes:
            constructors = [torch.ops.aten.empty.SymInt]
            if func not in constructors:
                raise RuntimeError(f"{func} - couldn't find symbolic meta function/decomposition")

        with no_dispatch():
            # TODO: apply as no_dispatch decorator
            converter = self.fake_tensor_converter

            def wrap(e, device=None):
                if isinstance(e, torch.Tensor) and not isinstance(e, FakeTensor):
                    return converter(self, e, device)
                else:
                    return e

            # if we are in the dispatch mode, we will enter this function even if the inputs
            # are not FakeTensors. For now, throw if any non-Fake Tensor inputs
            # and just support constructors. TODO: extend more broadly
            conversion_made = False
            subclass_seen = False

            def check_non_fake_tensor(x):
                nonlocal conversion_made, subclass_seen
                conversion_made = conversion_made or (
                    isinstance(x, torch.Tensor) and not isinstance(x, FakeTensor)
                )
                subclass_seen = subclass_seen or (
                    isinstance(x, torch.Tensor)
                    and not isinstance(x, FakeTensor)
                    and type(x) is not torch.Tensor
                )

            tree_map(check_non_fake_tensor, args)
            tree_map(check_non_fake_tensor, kwargs)

            # Suppose we enable fake tensor mode.  This means that fake tensor
            # mode will run first.  But what if we do an operation that
            # involves a tensor subclass that will desugar into normal tensor
            # operations?  Without this line, fake tensor mode will run first,
            # decide that a conversion was made (since there was a non fake
            # tensor argument), and report an error that converting non
            # fake tensor is not supported.  What we actually wanted to happen
            # was to give the subclass a chance to figure out what it wants to
            # before erroring out.  Returning NotImplemented here allows this.
            #
            # NB: If you're seeing a mysterious infinite loop involving fake
            # tensor, it might be related to this line.  Though I'm not sure
            # how you'll know to read this comment, as this line won't show up
            # in the stack trace.
            if subclass_seen:
                return NotImplemented

            # this is generated from torch.tensor(), which does not use the
            # dispatcher, to allow wrapper subclasses to wrap the new tensor
            # we need to handle before error checking
            if func in [
                torch.ops.aten.lift_fresh.default,
                torch.ops.aten.lift_fresh_copy.default,
            ]:
                assert (
                    len(kwargs) == 0
                    and len(args) == 1
                    and type(args[0]) is torch.Tensor
                ), f"{args} {kwargs}"
                with no_dispatch():
                    return converter(self, args[0])

            if conversion_made:
                raise Exception(
                    "Invoking operators with non-Fake Tensor inputs in FakeTensorMode is not yet supported. "
                    f"Please convert all Tensors to FakeTensors first. Found in {func}(*{args}, **{kwargs})"
                )

            for run_impl_check, op_impl in op_implementations:
                if run_impl_check(func):
                    return op_impl(self, func, *args, **kwargs)

            with in_kernel_invocation_manager(self):
                try:
                    r = func(*args, **kwargs)
                except NotImplementedError as not_implemented_error:
                    if not self.allow_fallback_kernels:
                        raise not_implemented_error
                    r = run_fallback_kernel(func, args, kwargs, not_implemented_error)

            # TODO: handle non-kwarg devices
            assert func not in _device_not_kwarg_ops, f"NYI: {func}"

            # if device is specified, use that
            if kwargs.get("device", None):
                return tree_map(partial(wrap, device=kwargs["device"]), r)

            common_device = FakeTensor._find_common_device(func, args, kwargs)

            return tree_map(partial(wrap, device=common_device), r)

    def from_tensor(self, tensor):
        return self.fake_tensor_converter(self, tensor)


def run_fallback_kernel(func, args, kwargs, orig_not_implemented_exception):
    # these should all be supported, just to be safe
    # avoid fallback for operators which inplace modify metadata
    # because the input fake tensors would be umodified
    if torch.Tag.inplace_view in func.tags:  # type: ignore[attr-defined]
        raise orig_not_implemented_exception

    with no_dispatch():
        inp_impls = {}

        def to_real_tensor(e):
            if isinstance(e, FakeTensor):
                out = torch.zeros_like(e, device=e.fake_device)
                inp_impls[id(out)] = e
                return out
            return e

        try:
            args = tree_map(to_real_tensor, args)
            kwargs = tree_map(to_real_tensor, kwargs)

            r = func(*args, **kwargs)
        except Exception as new_exception:
            raise orig_not_implemented_exception from new_exception

        tensor_impls = set()
        storages = set()

        for e in tree_flatten((args, kwargs))[0]:
            if isinstance(e, torch.Tensor):
                storages.add(e.storage()._cdata)

        # TODO: also check metadata change on inputs
        # proper aliasing/metadata relationship between outputs and inputs will
        # not be set up, bc of conversion to device, unless we can reuse an
        # input impl
        for e in tree_flatten(r)[0]:
            if id(e) not in inp_impls and (
                isinstance(e, torch.Tensor) and e.storage()._cdata in storages
            ):
                raise orig_not_implemented_exception

    # the outputs which are are not reused from impls will be converted
    # to fake tensors later
    meta_converter = MetaConverter()

    def map_out(e):
        return inp_impls.get(id(e), meta_converter(e))

    return tree_map(map_out, r)


# Just for use to allow copying a module to fake tensors,
# does not apply elsewhere
class FakeCopyMode(TorchFunctionMode):
    def __init__(self, fake_mode):
        self.fake_mode = fake_mode

    def __torch_function__(self, func, types, args=(), kwargs=None):
        kwargs = kwargs if kwargs else {}

        # clone will get called in Parameter deepcopy
        if func == torch._C._TensorBase.clone:
            return func(self.fake_mode.from_tensor(args[0]), **kwargs)
        elif func == torch.Tensor.__deepcopy__:
            assert len(args) == 2 and len(kwargs) == 0
            tensor, memo = args

            if id(tensor) in memo:
                return memo[id(tensor)]

            out = self.fake_mode.from_tensor(tensor)
            memo[id(tensor)] = out
            return out
        else:
            with torch._C.DisableTorchFunction():
                return func(*args, **kwargs)<|MERGE_RESOLUTION|>--- conflicted
+++ resolved
@@ -3,15 +3,13 @@
 import itertools
 import weakref
 from dataclasses import dataclass
-<<<<<<< HEAD
+from functools import partial
+from typing import Callable, Union
+
+import torch
+import torch.fx.experimental.symbolic_shapes as symbolic_shapes
 from torch._decomp import decomposition_table
 from torch._meta_registrations import meta_table
-import torch.fx.experimental.symbolic_shapes as symbolic_shapes
-=======
-from functools import partial
-from typing import Callable, Union
-
-import torch
 from torch._ops import OpOverload
 from torch._subclasses.meta_utils import MetaConverter, WeakTensorRefKey
 from torch.fx.operator_schemas import normalize_function
@@ -20,7 +18,6 @@
 from torch.utils._python_dispatch import enable_torch_dispatch_mode, TorchDispatchMode
 
 from torch.utils._pytree import tree_flatten, tree_map
->>>>>>> f45c53c6
 
 
 aten = torch.ops.aten
@@ -468,7 +465,6 @@
         # the device property
         self.in_kernel_invocation = False
 
-
     def __torch_dispatch__(self, func, types, args=(), kwargs=None):
         kwargs = kwargs if kwargs else {}
 
@@ -478,12 +474,16 @@
                 return torch.device("meta")
             else:
                 return args[0].fake_device
-        flat_arg_tensors = [i for i in tree_flatten((args, kwargs))[0] if isinstance(i, FakeTensor)]
+        flat_arg_tensors = [
+            i for i in tree_flatten((args, kwargs))[0] if isinstance(i, FakeTensor)
+        ]
         has_symbolic_sizes = any([i.has_sym_ints for i in flat_arg_tensors])
         if has_symbolic_sizes:
             # TODO: hack, doesn't actually work.
             # see https://github.com/pytorch/pytorch/pull/81598#issuecomment-1192030435
-            with enable_torch_dispatch_mode(self), torch.overrides.enable_reentrant_dispatch():
+            with enable_torch_dispatch_mode(
+                self
+            ), torch.overrides.enable_reentrant_dispatch():
                 if func in meta_table:
                     r = meta_table[func](*args, **kwargs)
                     return r
@@ -494,7 +494,6 @@
                 if symbolic_shapes.is_symbolic_op(func):
                     return symbolic_shapes.handle_symbolic_op(func, args, kwargs)
 
-
         # prims already wrap FakeTensor inputs to FakeTensor outputs
         # and do device logic, we dont need do anything but run them
 
@@ -505,7 +504,9 @@
         if has_symbolic_sizes:
             constructors = [torch.ops.aten.empty.SymInt]
             if func not in constructors:
-                raise RuntimeError(f"{func} - couldn't find symbolic meta function/decomposition")
+                raise RuntimeError(
+                    f"{func} - couldn't find symbolic meta function/decomposition"
+                )
 
         with no_dispatch():
             # TODO: apply as no_dispatch decorator
