"""
This module implements nonuniform observers used to collect statistics about
the values observed during calibration (PTQ) or training (QAT).
"""

import torch
import itertools
<<<<<<< HEAD
import math
import matplotlib.pyplot as plt
=======
>>>>>>> 90916d47
from torch.ao.quantization.observer import ObserverBase
from typing import Tuple

<<<<<<< HEAD
class APoTObserver(ObserverBase):
    max_val: float
=======
class NonUniformQuantizationObserverBase(ObserverBase):
    min_val: torch.Tensor
    max_val: torch.Tensor
    level_indices: torch.Tensor
>>>>>>> 90916d47
    b: int
    k: int
    n: int
    alpha: float
    gamma: float
<<<<<<< HEAD
    level_indices: torch.Tensor

    def __init__(
        self,
        max_val,
        b,
        k,
            dtype=torch.quint8) -> None:
        super().__init__(dtype)
        self.max_val = max_val
        self.b = b
        self.k = k

    def calculate_qparams(self, signed):
        return self._calculate_qparams(signed)
=======

    def __init__(
        self,
        min_val=None,
        max_val=None,
        b=None,
        k=None,
            dtype=torch.quint8) -> None:
        super().__init__(dtype)
        self.min_val = min_val
        self.max_val = max_val
        self.level_indices = torch.tensor([])
        self.b = b
        self.k = k
        self.n = 0
        self.alpha = 0.0
        self.gamma = 0.0
>>>>>>> 90916d47

    r""" Calculates nonuniform quantization parameters given min and max value tensors.
    Parameters calculated according to APoT paper: https://arxiv.org/pdf/1909.13144.pdf
    Args:
<<<<<<< HEAD
=======
        min_val: minimum values per channel
>>>>>>> 90916d47
        max_val: maximum values per channel
        signed: specifies whether to include signed values in quantization level calculations
    Returns:
        gamma: gamma quantization parameter, defined to ensure that alpha is the maximum of the range
        quantization_levels: non-uniform quantization levels
        level_indices: int representation of quantization_levels indices
    """
<<<<<<< HEAD
    def _calculate_qparams(self, signed):
        # compute alpha
        self.alpha = self.max_val
=======
    def _calculate_qparams(
        self,
        min_val: torch.Tensor,
        max_val: torch.Tensor,
            signed: bool) -> Tuple[float, torch.Tensor, torch.Tensor]:
        # compute alpha
        self.alpha = float(max_val)
>>>>>>> 90916d47

        # check for valid inputs of b, k
        assert(self.k and self.k != 0)
        assert(self.b % self.k == 0)

        # compute n and store as member variable
        self.n = self.b // self.k

        # store a tensor of subtensors (all levels)
        p_all = []

        # create levels
        for i in range(0, self.n):
            p_curr = torch.tensor([0])

            for j in range(0, 2 ** (self.k - 1) + 1):
                curr_ele = 2 ** (- (i + j * self.n))
                p_append = torch.tensor([curr_ele])
                p_curr = torch.cat((p_curr, p_append))
                # introduce signed numbers
                if signed:
                    p_curr = torch.cat((p_curr, torch.tensor([-curr_ele])))

            if signed:
                # sort tensor in reverse order before adding to list if signed
                sorted, indices = torch.sort(p_curr, descending=True)
                p_all.append(sorted)
            else:
                p_all.append(p_curr)

        # gamma calculation:
<<<<<<< HEAD
        # loop through all tensors
        # if signed, add element at index 0 for each tensor
        # else, add element at index 1 for each tensor
        # gamma defined to ensure alpha is at max of range
        p_sum = 0.0
        for tens in p_all:
            if signed:
                p_sum += float(tens[0])
            else:
                p_sum += float(tens[1])
=======
        # loop through all tensors, add element at index 1 for each tensor
        p_sum = 0.0
        for tens in p_all:
            p_sum += float(tens[1])
>>>>>>> 90916d47

        # assign gamma
        self.gamma = self.alpha / p_sum

        # calculate cartesian product
        cartesian_product = list(itertools.product(*p_all))
<<<<<<< HEAD

        quantization_levels_list = []

        # calculate sum of each row
        for row in cartesian_product:
            sum = 0
            for ele in row:
                sum += ele
            quantization_levels_list.append(sum)

        quantization_levels_gamma = [self.gamma * ele for ele in quantization_levels_list]
        quantization_levels = torch.tensor(quantization_levels_gamma)
        level_indices = torch.tensor([])
        quantization_levels, self.level_indices = quantization_levels.sort()

        return (self.gamma, quantization_levels, self.level_indices)

    def forward(self, x_orig):
        r"""Records the running maximum of ``x``."""
        max_val = self.max_val
        return x_orig

    def quant_levels_visualization(self, obs_result, filename):
        xs = [float(x) / 1000.0 for x in range(1000)]
        ys = [apot_to_float(float_to_apot(x, obs_result[1], obs_result[2]),
                            obs_result[1], obs_result[2]).item() for x in xs]

        f = plt.figure(figsize=(15, 10))

        plt.plot(xs, ys)
        plt.title("APoT Quantization Plot")
        plt.xlabel("Full Precision")
        plt.ylabel("Quantized")
        filestr = "pytorch/test/quantization/core/experimental/plots/" + filename
        plt.savefig(filestr)

r"""Converts floating point input into int4 APoT2 number
    based on quantization levels
"""
def float_to_apot(x, levels, indices):
    levels_lst = list(levels)
    indices_lst = list(indices)

    min_delta = math.inf
    best_idx = 0

    for level, idx in zip(levels_lst, indices_lst):
        cur_delta = abs(level - x)
        if cur_delta < min_delta:
            min_delta = cur_delta
            best_idx = idx

    return best_idx

r"""Converts int4 APoT2 input into floating point number
based on quantization levels
"""
def apot_to_float(x_apot, levels, indices):
    idx = list(indices).index(x_apot)
    return levels[idx]
=======

        quantization_levels_list = []

        # calculate sum of each row
        for row in cartesian_product:
            sum = 0
            for ele in row:
                sum += ele
            quantization_levels_list.append(sum)

        quantization_levels_gamma = [self.gamma * ele for ele in quantization_levels_list]
        quantization_levels = torch.tensor(quantization_levels_gamma)
        level_indices = torch.tensor([])
        quantization_levels, level_indices = quantization_levels.sort()

        return (self.gamma, quantization_levels, level_indices)

class APoTObserver(NonUniformQuantizationObserverBase):
    def __init__(
        self,
        min_val=torch.Tensor,
        max_val=torch.Tensor,
        b=0,
            k=0) -> None:
        super(APoTObserver, self).__init__(min_val, max_val, b, k)

    def calculate_qparams(self, signed):
        return self._calculate_qparams(self.min_val, self.max_val, signed)

    def _calculate_qparams(self, min_val, max_val, signed):
        return super(APoTObserver, self)._calculate_qparams(min_val, max_val, signed)

    def forward(self, x_orig):
        r"""Records the running minimum and maximum of ``x``."""
        if x_orig.numel() == 0:
            return x_orig
        x = x_orig.detach()
        x = x.to(self.min_val.dtype)
        min_val_cur, max_val_cur = torch.aminmax(x)
        min_val = torch.min(min_val_cur, self.min_val)
        max_val = torch.max(max_val_cur, self.max_val)
        self.min_val.copy_(min_val)
        self.max_val.copy_(max_val)
        return x_orig
>>>>>>> 90916d47
<|MERGE_RESOLUTION|>--- conflicted
+++ resolved
@@ -5,45 +5,19 @@
 
 import torch
 import itertools
-<<<<<<< HEAD
 import math
-import matplotlib.pyplot as plt
-=======
->>>>>>> 90916d47
 from torch.ao.quantization.observer import ObserverBase
 from typing import Tuple
 
-<<<<<<< HEAD
-class APoTObserver(ObserverBase):
-    max_val: float
-=======
 class NonUniformQuantizationObserverBase(ObserverBase):
     min_val: torch.Tensor
     max_val: torch.Tensor
     level_indices: torch.Tensor
->>>>>>> 90916d47
     b: int
     k: int
     n: int
     alpha: float
     gamma: float
-<<<<<<< HEAD
-    level_indices: torch.Tensor
-
-    def __init__(
-        self,
-        max_val,
-        b,
-        k,
-            dtype=torch.quint8) -> None:
-        super().__init__(dtype)
-        self.max_val = max_val
-        self.b = b
-        self.k = k
-
-    def calculate_qparams(self, signed):
-        return self._calculate_qparams(signed)
-=======
 
     def __init__(
         self,
@@ -61,15 +35,11 @@
         self.n = 0
         self.alpha = 0.0
         self.gamma = 0.0
->>>>>>> 90916d47
 
     r""" Calculates nonuniform quantization parameters given min and max value tensors.
     Parameters calculated according to APoT paper: https://arxiv.org/pdf/1909.13144.pdf
     Args:
-<<<<<<< HEAD
-=======
         min_val: minimum values per channel
->>>>>>> 90916d47
         max_val: maximum values per channel
         signed: specifies whether to include signed values in quantization level calculations
     Returns:
@@ -77,19 +47,14 @@
         quantization_levels: non-uniform quantization levels
         level_indices: int representation of quantization_levels indices
     """
-<<<<<<< HEAD
-    def _calculate_qparams(self, signed):
-        # compute alpha
-        self.alpha = self.max_val
-=======
     def _calculate_qparams(
         self,
-        min_val: torch.Tensor,
-        max_val: torch.Tensor,
-            signed: bool) -> Tuple[float, torch.Tensor, torch.Tensor]:
+        signed: bool,
+        min_val=None,
+            max_val=None) -> Tuple[float, torch.Tensor, torch.Tensor]:
         # compute alpha
-        self.alpha = float(max_val)
->>>>>>> 90916d47
+        if max_val:
+            self.alpha = max_val.item()
 
         # check for valid inputs of b, k
         assert(self.k and self.k != 0)
@@ -121,91 +86,16 @@
                 p_all.append(p_curr)
 
         # gamma calculation:
-<<<<<<< HEAD
-        # loop through all tensors
-        # if signed, add element at index 0 for each tensor
-        # else, add element at index 1 for each tensor
-        # gamma defined to ensure alpha is at max of range
-        p_sum = 0.0
-        for tens in p_all:
-            if signed:
-                p_sum += float(tens[0])
-            else:
-                p_sum += float(tens[1])
-=======
         # loop through all tensors, add element at index 1 for each tensor
         p_sum = 0.0
         for tens in p_all:
             p_sum += float(tens[1])
->>>>>>> 90916d47
 
         # assign gamma
         self.gamma = self.alpha / p_sum
 
         # calculate cartesian product
         cartesian_product = list(itertools.product(*p_all))
-<<<<<<< HEAD
-
-        quantization_levels_list = []
-
-        # calculate sum of each row
-        for row in cartesian_product:
-            sum = 0
-            for ele in row:
-                sum += ele
-            quantization_levels_list.append(sum)
-
-        quantization_levels_gamma = [self.gamma * ele for ele in quantization_levels_list]
-        quantization_levels = torch.tensor(quantization_levels_gamma)
-        level_indices = torch.tensor([])
-        quantization_levels, self.level_indices = quantization_levels.sort()
-
-        return (self.gamma, quantization_levels, self.level_indices)
-
-    def forward(self, x_orig):
-        r"""Records the running maximum of ``x``."""
-        max_val = self.max_val
-        return x_orig
-
-    def quant_levels_visualization(self, obs_result, filename):
-        xs = [float(x) / 1000.0 for x in range(1000)]
-        ys = [apot_to_float(float_to_apot(x, obs_result[1], obs_result[2]),
-                            obs_result[1], obs_result[2]).item() for x in xs]
-
-        f = plt.figure(figsize=(15, 10))
-
-        plt.plot(xs, ys)
-        plt.title("APoT Quantization Plot")
-        plt.xlabel("Full Precision")
-        plt.ylabel("Quantized")
-        filestr = "pytorch/test/quantization/core/experimental/plots/" + filename
-        plt.savefig(filestr)
-
-r"""Converts floating point input into int4 APoT2 number
-    based on quantization levels
-"""
-def float_to_apot(x, levels, indices):
-    levels_lst = list(levels)
-    indices_lst = list(indices)
-
-    min_delta = math.inf
-    best_idx = 0
-
-    for level, idx in zip(levels_lst, indices_lst):
-        cur_delta = abs(level - x)
-        if cur_delta < min_delta:
-            min_delta = cur_delta
-            best_idx = idx
-
-    return best_idx
-
-r"""Converts int4 APoT2 input into floating point number
-based on quantization levels
-"""
-def apot_to_float(x_apot, levels, indices):
-    idx = list(indices).index(x_apot)
-    return levels[idx]
-=======
 
         quantization_levels_list = []
 
@@ -223,20 +113,39 @@
 
         return (self.gamma, quantization_levels, level_indices)
 
+    def float_to_apot(self, x, levels, indices):
+        levels_lst = list(levels)
+        indices_lst = list(indices)
+
+        min_delta = math.inf
+        best_idx = 0
+
+        for level, idx in zip(levels_lst, indices_lst):
+            cur_delta = abs(level - x)
+            if cur_delta < min_delta:
+                min_delta = cur_delta
+                best_idx = idx
+
+        return best_idx
+
+    def apot_to_float(self, x_apot, levels, indices):
+        idx = list(indices).index(x_apot)
+        return levels[idx]
+
 class APoTObserver(NonUniformQuantizationObserverBase):
     def __init__(
         self,
-        min_val=torch.Tensor,
-        max_val=torch.Tensor,
+        min_val=None,
+        max_val=None,
         b=0,
             k=0) -> None:
         super(APoTObserver, self).__init__(min_val, max_val, b, k)
 
     def calculate_qparams(self, signed):
-        return self._calculate_qparams(self.min_val, self.max_val, signed)
+        return self._calculate_qparams(signed, self.min_val, self.max_val)
 
-    def _calculate_qparams(self, min_val, max_val, signed):
-        return super(APoTObserver, self)._calculate_qparams(min_val, max_val, signed)
+    def _calculate_qparams(self, signed, min_val, max_val):
+        return super(APoTObserver, self)._calculate_qparams(signed, min_val, max_val)
 
     def forward(self, x_orig):
         r"""Records the running minimum and maximum of ``x``."""
@@ -249,5 +158,4 @@
         max_val = torch.max(max_val_cur, self.max_val)
         self.min_val.copy_(min_val)
         self.max_val.copy_(max_val)
-        return x_orig
->>>>>>> 90916d47
+        return x_orig