from collections import deque
import os
import re
from typing import Dict, List, Set

import torch
from torch.profiler import profile
import torch.utils.benchmark as benchmark
from torch.profiler._utils import index_of_first_match
from torch._C._autograd import (_ProfilerEvent, _ExtraFields_TorchOp,
                                _ExtraFields_Backend, _ExtraFields_Allocation,
                                _ExtraFields_PyCCall, _ExtraFields_PyCall,
                                _EventType)


class Pattern:
    '''
    Base class for all patterns, subclass this class and implement match()
    to define custom patterns.

    In subclass, define description and skip property.
    '''

    def __init__(self, prof: profile, should_benchmark: bool = False):
        self.prof = prof
        self.should_benchmark = should_benchmark
        self.name = "Please specify a name for pattern"
        self.description = "Please specify a description for pattern"
        assert prof.profiler is not None and prof.profiler.kineto_results is not None
        self.event_tree = prof.profiler.kineto_results.experimental_event_tree(
        )
        self.tid_root: Dict[int, List[_ProfilerEvent]] = {}
        for event in self.event_tree:
            self.tid_root.setdefault(event.start_tid, []).append(event)

    @property
    def skip(self):
        return False

    def report(self, event: _ProfilerEvent):
        msg = f"{self.description}\n[Source Code Location] {source_code_location(event)}"
        return msg

    def eventTreeTraversal(self):
        '''
        Traverse the event tree and yield all events.
        Override this method in subclass to customize the traversal.
        '''
        yield from eventTreeDFS(self.event_tree)

    def summary(self, events: List[_ProfilerEvent]):
        default_summary = f"{self.name}: {len(events)} events matched."
        if self.should_benchmark:
            summary = self.benchmark_summary(events)
            # If benchmark summary is not empty, use it.
            return summary if summary else default_summary
        return default_summary

    def benchmark_summary(self, events: List[_ProfilerEvent]):
        return ""

    def match(self, event: _ProfilerEvent):
        '''
        Return True if the event matches the pattern.
        This method should be overriden in subclass.
        '''
        raise NotImplementedError

    def matched_events(self):
        if self.skip:
            return []
        matched_events = []
        for event in self.eventTreeTraversal():
            if self.match(event):
                matched_events.append(event)
        return matched_events

    def root_of(self, event: _ProfilerEvent):
        while event.parent:
            event = event.parent
        return event

    def siblings_of(self, event: _ProfilerEvent):
        if event.parent:
            children = event.parent.children
        else:
            children = self.tid_root[event.start_tid]
        index = children.index(event)
        return children[:index], children[index + 1:]

    def next_of(self, event: _ProfilerEvent):
        _, next_events = self.siblings_of(event)
        return next_events[0] if next_events else None

    def prev_of(self, event: _ProfilerEvent):
        prev_events, _ = self.siblings_of(event)
        return prev_events[-1] if prev_events else None


# Patterns


class NamePattern(Pattern):

    def __init__(self, prof: profile, name: str, should_benchmark: bool = False):
        super().__init__(prof, should_benchmark)
        self.description = f"Matched Name Event: {name}"
        self.name = name

    def match(self, event: _ProfilerEvent):
        return re.search(self.name, event.name()) is not None


class ExtraCUDACopyPattern(Pattern):
    '''
    This pattern identifies if we creates a constant tensor on CPU and immediately moves it to GPU.
    example: torch.zeros((100, 100)).to("cuda")

    Pattern:
    build-in method                 |build-in method
        ...                         |    aten::to
            aten::fill_/aten::zero_ |        aten::_to_copy

    Algorithm:
    We start at node aten::to, go parent events' previous events,
    and check if we have a aten::fill_/aten::zero_ as we keep going down the tree.
    We always select the last child in the children list when we go down the tree.
    If at any step we failed, it is not a match.
    '''

    def __init__(self, prof: profile, should_benchmark: bool = False):
        super().__init__(prof, should_benchmark)
        self.name = "Extra CUDA Copy Pattern"
        self.description = "Filled a CPU tensor and immediately moved it to GPU. Please initalize it on GPU."
        self.init_ops = {
            "aten::fill_", "aten::zero_", "aten::normal_", "aten::uniform_"
        }

    @property
    def skip(self):
        return not self.prof.with_stack or not self.prof.record_shapes

    def match(self, event):
        # TODO: We should also check tensor identities
        if event.name() != "aten::to":
            return False
        # Up one level
        event = event.parent
        if event is None:
            return False
        # Check if we have a aten::fill_ in previous leaf
        event = self.prev_of(event)
        if event is None:
            return False
        while event.children:
            event = event.children[-1]
            # aten::zero_ is a special optimzation case where fill_ is not called
            if event.name() in self.init_ops:
                return True
        return event.name() in self.init_ops
        # TODO: Check if tensor is reused

    def benchmark(self, events: List[_ProfilerEvent]):
        shapes_factor_map = {input_shapes(event)[0]: 0.0 for event in events}
        for shape in shapes_factor_map:
            to_timer = benchmark.Timer(stmt='torch.ones(shape).to("cuda")',
                                       globals={'shape': shape})
            de_timer = benchmark.Timer(stmt='torch.ones(shape, device="cuda")',
                                       globals={'shape': shape})
            to_time = to_timer.timeit(10).mean
            de_time = de_timer.timeit(10).mean
            shapes_factor_map[shape] = de_time / to_time
        return shapes_factor_map

    def benchmark_summary(self, events: List[_ProfilerEvent]):
        shapes_factor_map = self.benchmark(events)
        original_time = sum(event.duration_time_ns for event in events) / 1e3
        new_time = sum(
            shapes_factor_map[input_shapes(event)[0]] * event.duration_time_ns
            for event in events) / 1e3
        return (
            f"{self.name}: {len(events)} events matched. "
            f"Total Estimated Speedup: {original_time - new_time}us ({original_time/new_time}X)"
        )


class ForLoopIndexingPattern(Pattern):
    '''
    This pattern identifies if we use a for loop to index a tensor that
    can be vectorized.
    example:
    tensor = torch.empty((100, 100))
    for i in range(100):
        tensor[i] = i

    Pattern:
    aten::select | ... | aten::select | ... (Repeat)

    Algorithm:
    We start at node aten::select, and we check if we can find this alternating patterns.
    We also keep a dictionary to avoid duplicate match in the for loop.
    '''

    def __init__(self, prof: profile, should_benchmark: bool = False):
        super().__init__(prof, should_benchmark)
        self.name = "For Loop Indexing Pattern"
        self.description = "For loop indexing detected. Vectorization recommended."
        self.visited: Set[int] = set()

    def eventTreeTraversal(self):
        '''
        We need to use BFS traversal order to avoid duplicate match.
        '''
        yield from eventTreeBFS(self.event_tree)

    def match(self, event: _ProfilerEvent):
        if event.name() != "aten::select":
            return False
        if event.id in self.visited:
            return False
        repeat_count = 1
        _, next = self.siblings_of(event)
        if len(next) <= 1:
            return False

        # Custom event list matching
        def same_ops(list1, list2):
            if len(list1) != len(list2):
                return False
            for op1, op2 in zip(list1, list2):
                if op1.name() != op2.name():
                    return False
            return True

        # Record the ops between two aten::select
        next_select_idx = index_of_first_match(
            next, lambda e: e.name() == "aten::select")
        if next_select_idx is None:
            return False
        indexing_ops = [event] + next[:next_select_idx]
        next = next[len(indexing_ops) - 1:]
        for i in range(0, len(next), len(indexing_ops)):
            if same_ops(indexing_ops, next[i:i + len(indexing_ops)]):
                repeat_count += 1
                self.visited.add(next[i].id)
            else:
                break
        return repeat_count >= 10


class FP32MatMulPattern(Pattern):

    def __init__(self, prof: profile, should_benchmark: bool = False):
        super().__init__(prof, should_benchmark)
        self.name = "FP32 MatMul Pattern"
        self.description = (
            "You are currently using GPU that supports TF32. "
            "Please enable TF32 by setting 'torch.backends.cuda.matmul.allow_tf32 = True'"
        )

    @property
    def skip(self):
        # Anything less than sm_80 is not Ampere which doesn't support TF32
        has_tf32 = all(
            int(arch[3:]) >= 80 for arch in torch.cuda.get_arch_list())
        return has_tf32 is False or super().skip or not self.prof.record_shapes

    def match(self, event: _ProfilerEvent):
        # If we saw this pattern once, we don't need to match it again
        if event_type(event) != _EventType.TorchOp:
            return False
        assert isinstance(event.extra_fields, _ExtraFields_TorchOp)
        if event.name() == "aten::mm":
            if event.extra_fields.allow_tf32_cublas is False:
                return True
        return False

    def report(self, event: _ProfilerEvent):
        return self.description

    def benchmark(self, events: List[_ProfilerEvent]):
        shapes_factor_map = {input_shapes(event): 0.0 for event in events}
        for shape in shapes_factor_map:
            matrixA = torch.randn(shape[0], device="cuda", dtype=torch.float32)
            matrixB = torch.randn(shape[1], device="cuda", dtype=torch.float32)
            fp32_timer = benchmark.Timer(stmt='torch.mm(matrixA, matrixB)',
                                         globals={
                                             "matrixA": matrixA,
                                             "matrixB": matrixB
                                         })
            tf32_timer = benchmark.Timer(
                stmt='torch.mm(matrixA, matrixB)',
                setup='torch.backends.cuda.matmul.allow_tf32 = True',
                globals={
                    "matrixA": matrixA,
                    "matrixB": matrixB
                })
            torch.backends.cuda.matmul.allow_tf32 = False
            fp32_time = fp32_timer.timeit(10).mean
            tf32_time = tf32_timer.timeit(10).mean
            shapes_factor_map[shape] = tf32_time / fp32_time
        return shapes_factor_map

    def benchmark_summary(self, events: List[_ProfilerEvent]):
        shapes_factor_map = self.benchmark(events)
        original_time = sum(event.duration_time_ns for event in events) / 1e3
        new_time = sum(
            shapes_factor_map[input_shapes(event)] * event.duration_time_ns
            for event in events) / 1e3
        return (
            f"{self.name}: {len(events)} events matched. "
            f"Total Estimated Speedup: {original_time - new_time}us ({original_time/new_time}X)"
        )


class OptimizerSingleTensorPattern(Pattern):
    '''
    This pattern identifies if we are using the single-tensor version of an optimizer.
    example:
    optimizer = torch.optim.SGD(model.parameters(), lr=0.1)
    By adding foreach=True to enable multi-tensor optimizer, we can gain speedup when
    the kernels are relatively small.

    Pattern:
    XXXXX: _single_tenser_<OPTIMIZER_NAME>

    Algorithm:
    String match
    '''

    def __init__(self, prof: profile, should_benchmark: bool = False):
        super().__init__(prof, should_benchmark)
        self.name = "Optimizer Single Tensor Pattern"
        self.optimizers_with_foreach = ["adam", "sgd", "adamw"]
        self.description = (
            "Deteced optimizer running with single tensor implementation. "
            "Please enable multi tensor implementation by passing 'foreach=True' into optimizer."
        )

    def match(self, event: _ProfilerEvent):
        for optimizer in self.optimizers_with_foreach:
            if event.name().endswith(f"_single_tensor_{optimizer}"):
                return True
        return False


class SynchronizedDataLoaderPattern(Pattern):
    '''
    This pattern identifies if we are using num_workers=0 in DataLoader.
    example:
    torch.utils.data.DataLoader(dataset, batch_size=batch_size)
    Add num_workers=N to the arguments. N depends on system configuration.

    Pattern:
    dataloader.py(...): __iter__
        dataloader.py(...): _get_iterator
            NOT dataloader.py(...): check_worker_number_rationality

    Algorithm:
    If we don't see check_worker_number_rationality call in the dataloader __iter__,
    It is not an asynchronous dataloader.

    '''

    def __init__(self, prof: profile, should_benchmark: bool = False):
        super().__init__(prof, should_benchmark)
        self.name = "Synchronized DataLoader Pattern"
        self.description = (
            "Detected DataLoader running with synchronized implementation. "
            "Please enable asynchronous dataloading by setting num_workers > 0 when initializing DataLoader."
        )
        # We precompile the regex to avoid recompiling it every time we match
        # The four back slashes are to escape windows path separator
        seperator = "\\\\" if os.sep == "\\" else os.sep
        self.iter_regex = re.compile(
            r"torch/utils/data/dataloader.py\([0-9]+\): __iter__$".replace(
                "/", seperator))
        self.get_iterator_regex = re.compile(
            r"torch/utils/data/dataloader.py\([0-9]+\): _get_iterator$".
            replace("/", seperator))
        self.check_worker_regex = re.compile(
            r"torch/utils/data/dataloader.py\([0-9]+\): check_worker_number_rationality$"
            .replace("/", seperator))

    def match(self, event: _ProfilerEvent):
        if not re.search(self.iter_regex, event.name()):
            return False
        if not event.children:
            return False
        event = event.children[0]
        if not re.search(self.get_iterator_regex, event.name()):
            return False
        if not event.children:
            return False
        event = event.children[0]
        return not bool(re.search(self.check_worker_regex, event.name()))


class GradNotSetToNonePattern(Pattern):
    '''
    This pattern identifies if we are not setting grad to None in zero_grad.
    example:
    optimizer.zero_grad()
    By setting set_to_none=True, we can gain speedup

    Pattern:
    XXXXX: _zero_grad
        NOT aten::zeros
            aten::zero_

    # aten::zero_ is called on each parameter in the model.
    # We also want to make sure it is not called by aten::zeros.

    Algorithm:
    String match
    '''

    def __init__(self, prof: profile):
        super().__init__(prof)
        self.name = "Gradient Set To Zero Instead of None Pattern"
        self.description = "Detected gradient set to zero instead of None. Please add 'set_to_none=True' when calling zero_grad()."

    def match(self, event: _ProfilerEvent):
        if not event.name().endswith(": zero_grad"):
            return False
        if not event.children:
            return False

        for sub_event in eventTreeDFS(event.children):
            if sub_event.name(
            ) == "aten::zero_" and sub_event.parent.name() != "aten::zeros":
                return True
        return False


def source_code_location(event: _ProfilerEvent):
    while event:
        if event_type(event) == _EventType.PyCall or event_type(
                event) == _EventType.PyCCall:
            assert isinstance(event.extra_fields,
                              _ExtraFields_PyCall) or isinstance(
                                  event.extra_fields, _ExtraFields_PyCCall)
            if not event.extra_fields.caller.file_name.startswith("torch/"):
                return f"{event.extra_fields.caller.file_name}:{event.extra_fields.caller.line_number}"
        event = event.parent
    return "No source code location found"


def input_shapes(event: _ProfilerEvent):
    assert isinstance(event.extra_fields, _ExtraFields_TorchOp)
    return tuple([tuple(shape) for shape in event.extra_fields.inputs.shapes])


<<<<<<< HEAD
def eventTreeDFS(event_tree: List[_ProfilerEvent]):
    '''
    Standard DFS traversal of the event tree.
    '''
    stack = deque(event_tree)
    while stack:
        curr_event = stack.pop()
        yield curr_event
        for child_event in curr_event.children:
            stack.append(child_event)


def eventTreeBFS(event_tree: List[_ProfilerEvent]):
    '''
    Standard BFS traversal of the event tree.
    '''
    stack = deque(event_tree)
    while stack:
        curr_event = stack.popleft()
        yield curr_event
        for child_event in curr_event.children:
            stack.append(child_event)


def report_all_anti_patterns(prof):
    anti_patterns = [
        ExtraCUDACopyPattern(prof),
        ForLoopIndexingPattern(prof),
        FP32MatMulPattern(prof),
        OptimizerSingleTensorPattern(prof),
        SynchronizedDataLoaderPattern(prof),
        GradNotSetToNonePattern(prof),
=======
def report_all_anti_patterns(prof, should_benchmark: bool = False):
    anti_patterns = [
        ExtraCUDACopyPattern(prof, should_benchmark),
        ForLoopIndexingPattern(prof, should_benchmark),
        FP32MatMulPattern(prof, should_benchmark),
        OptimizerSingleTensorPattern(prof, should_benchmark),
        SynchronizedDataLoaderPattern(prof, should_benchmark)
>>>>>>> d4ab449f
    ]
    reported = set()
    summaries = []
    message_list = [f"{'-'*40}TorchTidy Report{'-'*40}"]
    message_list.append("Matched Events:")
    for anti_pattern in anti_patterns:
        matched_events = anti_pattern.matched_events()
        if not matched_events:
            continue
        summaries.append(anti_pattern.summary(matched_events))
        for event in matched_events:
            report_msg = anti_pattern.report(event)
            if report_msg not in reported:
                message_list.append(report_msg)
                reported.add(report_msg)
    message_list.append("Summary:")
    message_list += summaries
    message_list.append(f"{'-'*40}TorchTidy Report{'-'*40}")
    print("\n".join(message_list))


def event_type(event: _ProfilerEvent):
    if isinstance(event.extra_fields, _ExtraFields_TorchOp):
        return _EventType.TorchOp
    elif isinstance(event.extra_fields, _ExtraFields_Backend):
        return _EventType.Backend
    elif isinstance(event.extra_fields, _ExtraFields_Allocation):
        return _EventType.Allocation
    elif isinstance(event.extra_fields, _ExtraFields_PyCall):
        return _EventType.PyCall
    elif isinstance(event.extra_fields, _ExtraFields_PyCCall):
        return _EventType.PyCCall
    else:
        raise Exception("Unknown event type")<|MERGE_RESOLUTION|>--- conflicted
+++ resolved
@@ -415,8 +415,8 @@
     String match
     '''
 
-    def __init__(self, prof: profile):
-        super().__init__(prof)
+    def __init__(self, prof: profile, should_benchmark: bool = False):
+        super().__init__(prof, should_benchmark)
         self.name = "Gradient Set To Zero Instead of None Pattern"
         self.description = "Detected gradient set to zero instead of None. Please add 'set_to_none=True' when calling zero_grad()."
 
@@ -451,7 +451,6 @@
     return tuple([tuple(shape) for shape in event.extra_fields.inputs.shapes])
 
 
-<<<<<<< HEAD
 def eventTreeDFS(event_tree: List[_ProfilerEvent]):
     '''
     Standard DFS traversal of the event tree.
@@ -476,23 +475,14 @@
             stack.append(child_event)
 
 
-def report_all_anti_patterns(prof):
-    anti_patterns = [
-        ExtraCUDACopyPattern(prof),
-        ForLoopIndexingPattern(prof),
-        FP32MatMulPattern(prof),
-        OptimizerSingleTensorPattern(prof),
-        SynchronizedDataLoaderPattern(prof),
-        GradNotSetToNonePattern(prof),
-=======
 def report_all_anti_patterns(prof, should_benchmark: bool = False):
     anti_patterns = [
         ExtraCUDACopyPattern(prof, should_benchmark),
         ForLoopIndexingPattern(prof, should_benchmark),
         FP32MatMulPattern(prof, should_benchmark),
         OptimizerSingleTensorPattern(prof, should_benchmark),
-        SynchronizedDataLoaderPattern(prof, should_benchmark)
->>>>>>> d4ab449f
+        SynchronizedDataLoaderPattern(prof, should_benchmark),
+        GradNotSetToNonePattern(prof, should_benchmark)
     ]
     reported = set()
     summaries = []
