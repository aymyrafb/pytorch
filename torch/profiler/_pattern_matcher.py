--- conflicted
+++ resolved
@@ -4,10 +4,7 @@
 
 import torch
 from torch.profiler import profile
-<<<<<<< HEAD
 import torch.utils.benchmark as benchmark
-=======
->>>>>>> 3bd08e34
 from torch.profiler._utils import index_of_first_match
 from torch._C._autograd import (_ProfilerEvent, _ExtraFields_TorchOp,
                                 _ExtraFields_Backend, _ExtraFields_Allocation,
@@ -23,11 +20,7 @@
     In subclass, define description and skip property.
     '''
 
-<<<<<<< HEAD
     def __init__(self, prof: profile, should_benchmark: bool = False):
-=======
-    def __init__(self, prof: profile):
->>>>>>> 3bd08e34
         self.prof = prof
         self.should_benchmark = should_benchmark
         self.name = "Please specify a name for pattern"
@@ -59,7 +52,6 @@
             for child_event in curr_event.children:
                 stack.append(child_event)
 
-<<<<<<< HEAD
     def summary(self, events: List[_ProfilerEvent]):
         default_summary = f"{self.name}: {len(events)} events matched."
         if self.should_benchmark:
@@ -71,8 +63,6 @@
     def benchmark_summary(self, events: List[_ProfilerEvent]):
         return ""
 
-=======
->>>>>>> 3bd08e34
     def match(self, event: _ProfilerEvent):
         '''
         Return True if the event matches the pattern.
@@ -142,14 +132,9 @@
     If at any step we failed, it is not a match.
     '''
 
-<<<<<<< HEAD
     def __init__(self, prof: profile, should_benchmark: bool = False):
         super().__init__(prof, should_benchmark)
         self.name = "Extra CUDA Copy Pattern"
-=======
-    def __init__(self, prof: profile):
-        super().__init__(prof)
->>>>>>> 3bd08e34
         self.description = "Filled a CPU tensor and immediately moved it to GPU. Please initalize it on GPU."
         self.init_ops = {
             "aten::fill_", "aten::zero_", "aten::normal_", "aten::uniform_"
@@ -157,11 +142,7 @@
 
     @property
     def skip(self):
-<<<<<<< HEAD
         return not self.prof.with_stack or not self.prof.record_shapes
-=======
-        return self.prof.with_stack is False
->>>>>>> 3bd08e34
 
     def match(self, event):
         # TODO: We should also check tensor identities
@@ -182,7 +163,6 @@
                 return True
         return event.name() in self.init_ops
         # TODO: Check if tensor is reused
-<<<<<<< HEAD
 
     def benchmark(self, events: List[_ProfilerEvent]):
         shapes_factor_map = {input_shapes(event)[0]: 0.0 for event in events}
@@ -255,8 +235,6 @@
         _, next = self.siblings_of(event)
         if len(next) <= 1:
             return False
-=======
->>>>>>> 3bd08e34
 
         # Custom event list matching
         def same_ops(list1, list2):
@@ -282,87 +260,12 @@
                 break
         return repeat_count >= 10
 
-<<<<<<< HEAD
 
 class FP32MatMulPattern(Pattern):
 
     def __init__(self, prof: profile, should_benchmark: bool = False):
         super().__init__(prof, should_benchmark)
         self.name = "FP32 MatMul Pattern"
-=======
-class ForLoopIndexingPattern(Pattern):
-    '''
-    This pattern identifies if we use a for loop to index a tensor that
-    can be vectorized.
-    example:
-    tensor = torch.empty((100, 100))
-    for i in range(100):
-        tensor[i] = i
-
-    Pattern:
-    aten::select | ... | aten::select | ... (Repeat)
-
-    Algorithm:
-    We start at node aten::select, and we check if we can find this alternating patterns.
-    We also keep a dictionary to avoid duplicate match in the for loop.
-    '''
-
-    def __init__(self, prof: profile):
-        super().__init__(prof)
-        self.description = "For loop indexing detected. Vectorization recommended."
-        self.visited: Set[int] = set()
-
-    def eventTreeTraversal(self):
-        '''
-        We need to use BFS traversal order to avoid duplicate match.
-        '''
-        stack = deque(self.event_tree)
-        while stack:
-            curr_event = stack.popleft()
-            yield curr_event
-            for child_event in curr_event.children:
-                stack.append(child_event)
-
-    def match(self, event: _ProfilerEvent):
-        if event.name() != "aten::select":
-            return False
-        if event.id in self.visited:
-            return False
-        repeat_count = 1
-        _, next = self.siblings_of(event)
-        if len(next) <= 1:
-            return False
-
-        # Custom event list matching
-        def same_ops(list1, list2):
-            if len(list1) != len(list2):
-                return False
-            for op1, op2 in zip(list1, list2):
-                if op1.name() != op2.name():
-                    return False
-            return True
-
-        # Record the ops between two aten::select
-        next_select_idx = index_of_first_match(
-            next, lambda e: e.name() == "aten::select")
-        if next_select_idx is None:
-            return False
-        indexing_ops = [event] + next[:next_select_idx]
-        next = next[len(indexing_ops) - 1:]
-        for i in range(0, len(next), len(indexing_ops)):
-            if same_ops(indexing_ops, next[i:i + len(indexing_ops)]):
-                repeat_count += 1
-                self.visited.add(next[i].id)
-            else:
-                break
-        return repeat_count >= 10
-
-
-class FP32MatMulPattern(Pattern):
-
-    def __init__(self, prof: profile):
-        super().__init__(prof)
->>>>>>> 3bd08e34
         self.description = (
             "You are currently using GPU that supports TF32. "
             "Please enable TF32 by setting 'torch.backends.cuda.matmul.allow_tf32 = True'"
@@ -370,13 +273,10 @@
 
     @property
     def skip(self):
-<<<<<<< HEAD
         # Anything less than sm_80 is not Ampere which doesn't support TF32
-=======
->>>>>>> 3bd08e34
         has_tf32 = all(
             int(arch[3:]) >= 80 for arch in torch.cuda.get_arch_list())
-        return has_tf32 is False
+        return has_tf32 is False or super().skip or not self.prof.record_shapes
 
     def match(self, event: _ProfilerEvent):
         # If we saw this pattern once, we don't need to match it again
@@ -390,7 +290,6 @@
 
     def report(self, event: _ProfilerEvent):
         return self.description
-<<<<<<< HEAD
 
     def benchmark(self, events: List[_ProfilerEvent]):
         shapes_factor_map = {input_shapes(event): 0.0 for event in events}
@@ -425,8 +324,6 @@
             f"{self.name}: {len(events)} events matched. "
             f"Total Estimated Speedup: {original_time - new_time}us ({original_time/new_time}X)"
         )
-=======
->>>>>>> 3bd08e34
 
 
 def source_code_location(event: _ProfilerEvent):
@@ -441,7 +338,6 @@
     return "No source code location found"
 
 
-<<<<<<< HEAD
 def input_shapes(event: _ProfilerEvent):
     assert isinstance(event.extra_fields, _ExtraFields_TorchOp)
     return tuple([tuple(shape) for shape in event.extra_fields.inputs.shapes])
@@ -471,22 +367,6 @@
     message_list += summaries
     message_list.append(f"{'-'*40}TorchTidy Report{'-'*40}")
     print("\n".join(message_list))
-=======
-def report_all_anti_patterns(prof):
-    anti_patterns = [
-        ExtraCUDACopyPattern(prof),
-        ForLoopIndexingPattern(prof),
-        FP32MatMulPattern(prof)
-    ]
-    reported = set()
-    print(f"{'-'*40}TorchTidy Report{'-'*40}")
-    for anti_pattern in anti_patterns:
-        for event in anti_pattern.matched_events():
-            report_msg = anti_pattern.report(event)
-            if report_msg not in reported:
-                print(report_msg)
-                reported.add(report_msg)
->>>>>>> 3bd08e34
 
 
 def event_type(event: _ProfilerEvent):
