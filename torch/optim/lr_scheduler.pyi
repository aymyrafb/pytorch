--- conflicted
+++ resolved
@@ -18,16 +18,11 @@
 class MultiStepLR(_LRScheduler):
     def __init__(self, optimizer: Optimizer, milestones: Iterable[int], gamma: float=..., last_epoch: int=...) -> None: ...
 
-<<<<<<< HEAD
-class WarmUpLR(_LRScheduler):
-    def __init__(self, optimizer: Optimizer, warmup_factor: float=..., warmup_iters: int=..., warmup_method: str=..., last_epoch: int=...) -> None: ...
-=======
 class ConstantLR(_LRScheduler):
     def __init__(self, optimizer: Optimizer, factor: float=..., total_iters: int=..., last_epoch: int=...) -> None: ...
 
 class LinearLR(_LRScheduler):
     def __init__(self, optimizer: Optimizer, start_factor: float=..., end_factor: float=..., total_iters: int=..., last_epoch: int=...) -> None: ...
->>>>>>> fccaa4a3
 
 class ExponentialLR(_LRScheduler):
     def __init__(self, optimizer: Optimizer, gamma: float, last_epoch: int=...) -> None: ...
