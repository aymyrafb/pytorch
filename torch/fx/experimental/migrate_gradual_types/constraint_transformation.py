# mypy: ignore-errors

import itertools
from torch.fx.experimental.migrate_gradual_types.constraint_generator import BinConstraintT, MAX_TENSOR_RANK
from torch.fx.experimental.migrate_gradual_types.constraint import T, BinConstraintD, Conj, Constraint, DVar, TVar, \
    Transpose
from torch.fx.experimental.migrate_gradual_types.constraint import Disj, TGreatestUpperBound
from torch.fx.experimental.migrate_gradual_types.constraint import DGreatestUpperBound
from torch.fx.experimental.migrate_gradual_types.constraint import CalcConv, CalcMaxPool
from torch.fx.experimental.migrate_gradual_types.constraint import CalcProduct, CanReshape
from torch.fx.experimental.migrate_gradual_types.constraint import ApplyBroadcasting, Prod, F, GetItem
from torch.fx.experimental.migrate_gradual_types.operation import op_eq, op_precision, op_leq, op_matching
from torch.fx.experimental.migrate_gradual_types.operation import op_consistency, op_neq
from torch.fx.experimental.migrate_gradual_types.operation import op_mul, op_add, op_sub, op_div, op_mod
from torch.fx.experimental.migrate_gradual_types.util import gen_tensor_dims, gen_nat_constraints, gen_dvar
from torch.fx.tensor_type import TensorType, Dyn
from typing import Callable, Dict, List

_TRANSFORMATION_RULES: Dict[Constraint, Callable] = {}


def register_transformation_rule(call_target):
    def register(fn):
        if call_target in _TRANSFORMATION_RULES:
            raise RuntimeError(f'Transformation rule already registered for {call_target}!')
        _TRANSFORMATION_RULES[call_target] = fn
        return fn
    return register


<<<<<<< HEAD
=======
def valid_index(index, dims):
    """
    Given a list of dimensions, checks if an index is valid in the list
    """
    try:
        dims[index]
        return T()
    except IndexError:
        return F()


@register_transformation_rule(Transpose)
def transform_transpose(constraint, counter):
    """
    Similar to a sequence of two index-selects
    """
    dims, counter = gen_tensor_dims(constraint.tensor_size, counter)
    is_valid_index1 = valid_index(constraint.index1, dims)
    is_valid_index2 = valid_index(constraint.index2, dims)
    new_dims = copy.deepcopy(dims)
    nat_constraints = gen_nat_constraints(dims)

    if is_valid_index1 == T() and is_valid_index2 == T():
        new_dims[constraint.index1] = dims[constraint.index2]
        new_dims[constraint.index2] = dims[constraint.index1]

    transformed_constraint = Conj([BinConstraintT(constraint.input_var, TensorType(dims), op_eq),
                                   *nat_constraints,
                                   is_valid_index1, is_valid_index2,
                                   BinConstraintT(constraint.output, TensorType(new_dims), op_eq)])
    return transformed_constraint, counter


@register_transformation_rule(IndexSelect)
def transform_index_select(constraint, counter):
    """
    The constraints consider the given tensor size, checks if the index is valid
    and if so, generates a constraint for replacing the input dimension
    with the required dimension
    """
    dims, counter = gen_tensor_dims(constraint.tensor_size, counter)
    is_valid_index = valid_index(constraint.index, dims)
    nat_constraints = gen_nat_constraints(dims)

    # if the index is valid then replace the input dimension with the new dimension
    # otherwise the dimension will not be replaced and the clause will contain False
    if is_valid_index == T():
        new_dims = copy.deepcopy((dims))
        new_dims[constraint.index] = constraint.dim_replace

    transformed_constraint = Conj([BinConstraintT(constraint.input_var, TensorType(dims), op_eq),
                                   *nat_constraints,
                                   is_valid_index,
                                   BinConstraintT(constraint.output, TensorType(new_dims), op_eq)])

    # print(constraints)
    return transformed_constraint, counter


>>>>>>> f5b460b2
@register_transformation_rule(GetItem)
def transform_get_item(constraint, counter):
    """
    generate an equality of the form:
    t = [a1, ..., an]
    then generate constraints that check if the given index is valid
    given this particular tensor size.
    If the index is valid, generate a constraint to get the item
    Note that we already handled the Dyn input case in the previous
    step.
    Args:
        constraint: GetItem which assumes we are getting an item from a tensor (not Dyn)
        counter: variable tracking
    Returns: simplified constraints for GetItem

    """
    dims, counter = gen_tensor_dims(constraint.tensor_size, counter)
    nat_constraints = gen_nat_constraints(dims)

    try:
        dims[constraint.index]
        is_valid_index = T()
    except IndexError:
        is_valid_index = F()
    all_constraints = [BinConstraintT(constraint.input_var, TensorType(dims), op_eq),
                       *nat_constraints,
                       is_valid_index]

    # if the index is valid, we generate a constraint for getting an item
    # otherwise this clause will have been UNSAT due to the wrong index
    if is_valid_index == T():
        all_constraints.append(BinConstraintD(constraint.res, dims[constraint.index], op_eq))

    return Conj(all_constraints), counter


@register_transformation_rule(BinConstraintT)
def generate_binconstraint_t(constraint, counter):
    """
    Transform binary constraints for tensors
    """

    # precision constraints
    if constraint.op == op_precision:
        if constraint.lhs == Dyn:
            return T(), counter
        elif isinstance(constraint.lhs, TensorType):
            is_fully_static = all([d != Dyn for d in constraint.lhs.__args__])
            if is_fully_static:
                return BinConstraintT(constraint.lhs, constraint.rhs, op_eq), counter
            else:
                new_dims = []

                for _ in range(len(constraint.lhs.__args__)):
                    dim, counter = gen_dvar(counter)
                    new_dims.append(dim)

                new_dim_constraints = [BinConstraintD(old_dim, new_dim, op_precision) for
                                       new_dim, old_dim in zip(new_dims, constraint.lhs.__args__)] + \
                                      [BinConstraintT(constraint.rhs, TensorType(new_dims), op_eq)] + \
                                      [BinConstraintD(1, new_dim, op_leq) for
                                       new_dim in new_dims]
                return Conj(new_dim_constraints), counter

    # matching
    elif constraint.op == op_matching:
        assert isinstance(constraint.rhs, TensorType)
        d1 = constraint.rhs.__args__[0]
        d2 = constraint.rhs.__args__[1]
        d3 = constraint.rhs.__args__[2]
        d4 = constraint.rhs.__args__[3]

        conj = [BinConstraintT(constraint.lhs, Dyn, op_eq),
                BinConstraintD(d1, Dyn, op_eq),
                BinConstraintD(d2, Dyn, op_eq),
                BinConstraintD(d3, Dyn, op_eq),
                BinConstraintD(d4, Dyn, op_eq)]
        return Disj([Conj(conj),
                     BinConstraintT(constraint.lhs, TensorType([d1, d2, d3, d4]), op_eq)]), counter

    elif constraint.op == op_consistency:
        c_dyn = Disj([BinConstraintT(constraint.lhs, Dyn, op_eq), BinConstraintT(constraint.rhs, Dyn, op_eq)])
        [c_tensor_1, c_tensor_2, c_tensor_3, c_tensor_4], counter = gen_consistency_constraints(constraint, counter)

        return Disj([c_dyn, c_tensor_1, c_tensor_2, c_tensor_3, c_tensor_4]), counter

    elif constraint.op == op_leq:
        assert isinstance(constraint.rhs, int)
        disj = []
        for i in range(1, constraint.rhs + 1):
            dims = []
            for j in range(1, i + 1):
                dim_var, counter = gen_dvar(counter)
                dims.append(dim_var)
            disj.append(BinConstraintT(constraint.lhs, TensorType(dims), op_eq))
        return Disj(disj), counter
    else:
        return constraint, counter


@register_transformation_rule(BinConstraintD)
def generate_binconstraint_d(constraint, counter):
    """
    Transform binary constraints for dimensions
    """
    if constraint.op == op_precision:
        if isinstance(constraint.lhs, int):
            return BinConstraintD(constraint.lhs, constraint.rhs, op_eq), counter
        elif constraint.lhs == Dyn:
            return T(), counter

    elif constraint.op == op_consistency:
        return Disj([BinConstraintD(constraint.lhs, constraint.rhs, op_eq),
                     BinConstraintD(constraint.rhs, Dyn, op_eq), BinConstraintD(constraint.lhs, Dyn, op_eq)]), counter

    else:
        return constraint, counter


@register_transformation_rule(Conj)
def generate_conj(constraint, counter):
    """
    Transform conjunctions
    """
    new = []
    for c in constraint.conjucts:
        new_c, counter = transform_constraint(c, counter)
        new.append(new_c)
    return Conj(new), counter


@register_transformation_rule(Disj)
def generate_disj(constraint, counter):
    """
    Transform disjunctions
    """
    new = []
    for c in constraint.disjuncts:
        new_c, counter = transform_constraint(c, counter)
        new.append(new_c)
    return Disj(new), counter


@register_transformation_rule(TGreatestUpperBound)
def generate_gub(constraint, counter):
    """
    Transform greatest upper bound for tensors. Results in equality and Greatest Upper Bound
    on dimensions
    """
    c1 = Conj([Disj([BinConstraintT(constraint.rhs1, Dyn, op_eq),
                     BinConstraintT(constraint.rhs2, Dyn, op_eq)]), BinConstraintT(constraint.res, Dyn, op_eq)])

    [c2, c3, c4, c5], counter = gen_greatest_upper_bound(constraint, counter)

    return Disj([c1, c2, c3, c4, c5]), counter


@register_transformation_rule(DGreatestUpperBound)
def generate_d_gub(constraint, counter):
    """
    Transform greatest upper bound for dimensions into equality constraints
    """
    c1 = Conj([BinConstraintD(constraint.rhs1, Dyn, op_eq), BinConstraintD(constraint.res, constraint.rhs2, op_eq)])
    c2 = Conj([BinConstraintD(constraint.rhs2, Dyn, op_eq), BinConstraintD(constraint.res, constraint.rhs1, op_eq)])
    c3 = Conj([BinConstraintD(constraint.rhs2, constraint.rhs1, op_eq), BinConstraintD(constraint.res, constraint.rhs1, op_eq)])
    return Disj([c1, c2, c3]), counter


@register_transformation_rule(CalcConv)
def generate_calc_conv(constraint, counter):
    d, counter = gen_tensor_dims(4, counter)
    conv_result = TensorType([d[0], d[1], d[2], d[3]])

    # the convolution result is a tensor of size 4
    c1 = BinConstraintT(constraint.conv_result, conv_result, op_eq)

    # the second dimension of the output is equal to the output channels
    c2 = Conj([BinConstraintD(d[1], constraint.c_out, op_eq), BinConstraintD(d[1], Dyn, op_neq)])

    # the input corresponds to the output in the first dimension of the convolution
    c3 = BinConstraintD(constraint.matching_constraint[0], d[0], op_eq)

    c4, c5 = calc_last_two_dims(constraint, d)

    leq_constraints = Conj([BinConstraintD(0, d[0], op_leq),
                            BinConstraintD(0, d[1], op_leq),
                            BinConstraintD(0, d[2], op_leq),
                            BinConstraintD(0, d[3], op_leq)])

    return Conj([c1, c2, c3, c4, c5, leq_constraints]), counter


@register_transformation_rule(CalcMaxPool)
def generate_calc_maxpool(constraint, counter):
    """
    Transform maxpool constraints
    """
    d, counter = gen_tensor_dims(4, counter)
    maxpool_result = TensorType([d[0], d[1], d[2], d[3]])

    # the maxpool result is a tensor of size 4
    c1 = BinConstraintT(constraint.maxpool_result, maxpool_result, op_eq)

    # the input corresponds to the output in the first and second dimension of maxpool
    c2 = BinConstraintD(constraint.matching_constraint[1], d[1], op_eq)
    c3 = BinConstraintD(constraint.matching_constraint[0], d[0], op_eq)
    c4, c5 = calc_last_two_dims(constraint, d)

    leq_constraints = Conj([BinConstraintD(0, d[0], op_leq),
                            BinConstraintD(0, d[1], op_leq),
                            BinConstraintD(0, d[2], op_leq),
                            BinConstraintD(0, d[3], op_leq)])

    return Conj([c1, c2, c3, c4, c5, leq_constraints]), counter


@register_transformation_rule(CalcProduct)
def generate_calc_product(constraint, counter):
    """
    Transform flatten constraints
    """
    start = constraint.start
    end = constraint.end
    dims = constraint.dims_to_flatten
    flattened = constraint.flattened
    n = len(constraint.dims_to_flatten)

    # this will be evaluated right here
    boundary_check = (0 <= start and start < end and end <= n)

    c_boundary = T() if boundary_check else F()

    lhs = dims[0:start]
    rhs = dims[end:]
    mid = dims[start:end]

    all_possibilities = generate_all_int_dyn_dim_possibilities(mid)

    all_constraints = []

    for p in all_possibilities:
        p = list(p)
        # this tells us there is a dynamic variable
        contains_dyn = not(all([constraint.op == op_neq for constraint in p]))
        if contains_dyn:
            mid_var = [Dyn]
            total_constraints = lhs + mid_var + rhs
            if len(total_constraints) > 4:
                all_constraints.append(F())
            else:
                all_constraints.append(Conj([BinConstraintT(flattened, TensorType(lhs + mid_var + rhs), op_eq)] + p))
        else:
            new_var, counter = gen_dvar(counter)
            mid_eq_prod = Conj([BinConstraintD(new_var, Prod(mid), op_eq), BinConstraintD(new_var, Dyn, op_neq)])
            mid_var = [new_var]
            total_constraints = lhs + mid_var + rhs
            if len(total_constraints) > 4:
                all_constraints.append(F())
            else:
                all_constraints.append(Conj([BinConstraintT(flattened, TensorType(lhs + mid_var + rhs), op_eq), mid_eq_prod] + p))

    return Conj([Disj(all_constraints), c_boundary]), counter


@register_transformation_rule(CanReshape)
def generate_reshape(constraint, counter):
    """
    Transform reshape constraints
    """
    d, counter = gen_tensor_dims(4, counter)

    d1 = d[0]
    d2 = d[1]
    d3 = d[2]
    d4 = d[3]

    target = constraint.target.__args__

    is_fully_static = all([d != Dyn for d in target])

    # dynamic tensor
    c1_dyn = BinConstraintT(constraint.src, Dyn, op_eq)
    c2_tensor1 = BinConstraintT(constraint.src, TensorType([d1]), op_eq)
    c2_tensor2 = BinConstraintT(constraint.src, TensorType([d1, d2]), op_eq)
    c2_tensor3 = BinConstraintT(constraint.src, TensorType([d1, d2, d3]), op_eq)
    c2_tensor4 = BinConstraintT(constraint.src, TensorType([d1, d2, d3, d4]), op_eq)

    d1_eq_dyn = BinConstraintD(d1, Dyn, op_eq)
    d1_neq_dyn = BinConstraintD(d1, Dyn, op_neq)

    d2_eq_dyn = BinConstraintD(d2, Dyn, op_eq)
    d2_neq_dyn = BinConstraintD(d2, Dyn, op_neq)

    d3_eq_dyn = BinConstraintD(d3, Dyn, op_eq)
    d3_neq_dyn = BinConstraintD(d3, Dyn, op_neq)

    d4_eq_dyn = BinConstraintD(d3, Dyn, op_eq)
    d4_neq_dyn = BinConstraintD(d3, Dyn, op_neq)

    nat_d1 = BinConstraintD(0, d1, op_leq)
    nat_d2 = BinConstraintD(0, d2, op_leq)
    nat_d3 = BinConstraintD(0, d3, op_leq)
    nat_d4 = BinConstraintD(0, d4, op_leq)

    if is_fully_static:
        # size 1 tensor
        c3_tensor1 = Disj([d1_eq_dyn,
                           (Conj([d1_neq_dyn,
                                  BinConstraintD(d1, Prod(target), op_eq)]))])
        all_tensor_1 = Conj([c2_tensor1, c3_tensor1])

        # size 2 tensor
        all_tensor_2 = Conj([c2_tensor2, gen_all_reshape_possibilities([d1, d2], target)])

        # size 3 tensor
        all_tensor_3 = Conj([c2_tensor3, gen_all_reshape_possibilities([d1, d2, d3], target)])

        # size 4 tensor
        all_tensor_4 = Conj([c2_tensor4, gen_all_reshape_possibilities([d1, d2, d3, d4], target)])

        return Conj([Disj([c1_dyn, all_tensor_1, all_tensor_2, all_tensor_3, all_tensor_4]),
                     nat_d1, nat_d2, nat_d3, nat_d4]), counter

    # then there must be exactly one occurrence of dyn
    else:
        new_target = []

        for n in target:
            if n != Dyn:
                new_target.append(n)

        # tensor 1
        c3_tensor1 = Disj([d1_eq_dyn,
                           (Conj([d1_neq_dyn,
                                  is_dim_div_by_target(new_target, d1)]))])
        all_tensor_1 = Conj([c2_tensor1, c3_tensor1])

        # tensor 2
        c21 = Disj([d1_eq_dyn, d2_eq_dyn])
        c22 = Conj([d1_neq_dyn, d2_neq_dyn, is_dim_div_by_target(new_target, Prod([d1, d2]))])
        all_tensor_2 = Conj([c2_tensor2, Disj([c21, c22])])

        # tensor 3
        c31 = Disj([d1_eq_dyn, d2_eq_dyn, d3_eq_dyn])
        c32 = Conj([d1_neq_dyn, d2_neq_dyn, d3_neq_dyn, is_dim_div_by_target(new_target, Prod([d1, d2, d3]))])
        all_tensor_3 = Conj([c2_tensor3, Disj([c31, c32])])

        # tensor 4
        c41 = Disj([d1_eq_dyn, d2_eq_dyn, d3_eq_dyn, d4_eq_dyn])
        c42 = Conj([d1_neq_dyn, d2_neq_dyn, d3_neq_dyn, d4_neq_dyn, is_dim_div_by_target(new_target, Prod([d1, d2, d3, d4]))])
        all_tensor_4 = Conj([c2_tensor4, Disj([c41, c42])])

        return Conj([Disj([c1_dyn, all_tensor_1, all_tensor_2, all_tensor_3, all_tensor_4]),
                     nat_d1, nat_d2, nat_d3, nat_d4]), counter


@register_transformation_rule(ApplyBroadcasting)
def generate_broadcasting(constraint, counter):
    """
    Transform broadcasting constraints
    """
    e11, e12 = constraint.res1, constraint.res2
    e1, e2 = constraint.input1, constraint.input2

    e1_dyn = BinConstraintT(e1, Dyn, op_eq)
    e2_dyn = BinConstraintT(e2, Dyn, op_eq)

    # Introduce dimensions
    e1_equal_e11 = BinConstraintT(e1, e11, op_eq)
    e2_equal_e12 = BinConstraintT(e2, e12, op_eq)

    # dyn possibility
    e1_dyn_constraint = Conj([e1_dyn, e1_equal_e11, e2_equal_e12])
    e2_dyn_constraint = Conj([e2_dyn, e1_equal_e11, e2_equal_e12])

    # tensor possibility
    # generate dimensions to create tensors of size 1
    final_tensor_1_constraint, _, _, nat_dims_1, counter = \
        gen_broadcasting_constraints(e1, e2, e11, e12, 1, counter)

    # generate dimensions to create tensors of size 2
    final_tensor_2_constraint_no_padding, final_tensor_2_constraint_padding_arg1, \
        final_tensor_2_constraint_padding_arg2, nat_dims_2, counter = \
        gen_broadcasting_constraints(e1, e2, e11, e12, 2, counter)

    # generate dimensions to create tensors of size 3
    final_tensor_3_constraint_no_padding, final_tensor_3_constraint_padding_arg1, \
        final_tensor_3_constraint_padding_arg2, nat_dims_3, counter = \
        gen_broadcasting_constraints(e1, e2, e11, e12, 3, counter)

    # generate dimensions to create tensors of size 4
    final_tensor_4_constraint_no_padding, final_tensor_4_constraint_padding_arg1, \
        final_tensor_4_constraint_padding_arg2, nat_dims_4, counter = \
        gen_broadcasting_constraints(e1, e2, e11, e12, 4, counter)

    final_result = Disj([
        e1_dyn_constraint,
        e2_dyn_constraint,
        final_tensor_1_constraint,
        final_tensor_2_constraint_no_padding,
        final_tensor_2_constraint_padding_arg1,
        final_tensor_2_constraint_padding_arg2,
        final_tensor_3_constraint_no_padding,
        final_tensor_3_constraint_padding_arg1,
        final_tensor_3_constraint_padding_arg2,
        final_tensor_4_constraint_no_padding,
        final_tensor_4_constraint_padding_arg1,
        final_tensor_4_constraint_padding_arg2
    ])

    return Conj([final_result, *nat_dims_1, *nat_dims_2, *nat_dims_3, *nat_dims_4]), counter


def transform_constraint(constraint: Constraint, counter: int):
    """
    Transforms a constraint into a simpler constraint.
    Ex: precision and consistency are transformed to equality
    Args:
        constraint: constraint to be transformed
        counter: for variable tracking

    Returns: Constraint

    """
    if type(constraint) in _TRANSFORMATION_RULES:
        return _TRANSFORMATION_RULES[type(constraint)](constraint, counter)

    else:
        return constraint, counter




def calc_last_two_dims(constraint, d: List[DVar]):
    """
    Generates constraints for the last two dimensions of a convolution or a maxpool output
    Args:
        constraint: CalcConv or CalcMaxPool
        d: The list of output dimensions

    Returns: Constraints for calculating the last two dimensions of the output

    """

    assert isinstance(constraint, CalcConv) or isinstance(constraint, CalcMaxPool)

    b3 = constraint.matching_constraint[2]
    b4 = constraint.matching_constraint[3]

    b3_dyn = Conj([BinConstraintD(d[2], Dyn, op_eq), BinConstraintD(b3, Dyn, op_eq)])
    b4_dyn = Conj([BinConstraintD(d[3], Dyn, op_eq), BinConstraintD(b4, Dyn, op_eq)])

    d3_not_dyn = Conj([BinConstraintD(d[2], Dyn, op_neq), BinConstraintD(b3, Dyn, op_neq)])
    d4_not_dyn = Conj([BinConstraintD(d[3], Dyn, op_neq), BinConstraintD(b4, Dyn, op_neq)])

    # transform parameters into tuples incase they are not already
    padding = (constraint.padding, constraint.padding) \
        if isinstance(constraint.padding, int) else constraint.padding
    kernel = (constraint.kernel, constraint.kernel) \
        if isinstance(constraint.kernel, int) else constraint.kernel
    stride = (constraint.stride, constraint.stride) \
        if isinstance(constraint.stride, int) else constraint.stride
    dilation = (constraint.dilation, constraint.dilation) \
        if isinstance(constraint.dilation, int) else constraint.dilation

    f1 = BinConstraintD(b3, BinConstraintD(2, padding[0], op_mul), op_add)
    f2 = BinConstraintD(dilation[0], BinConstraintD(kernel[0], 1, op_sub), op_mul)
    f3 = BinConstraintD(BinConstraintD(BinConstraintD(f1, f2, op_sub), 1, op_sub), stride[0], op_div)
    f4 = BinConstraintD(f3, 1, op_add)

    c4 = Disj([b3_dyn, Conj([d3_not_dyn, BinConstraintD(d[2], f4, op_eq)])])

    f11 = BinConstraintD(b4, BinConstraintD(2, padding[1], op_mul), op_add)
    f22 = BinConstraintD(dilation[1], BinConstraintD(kernel[1], 1, op_sub), op_mul)
    f33 = BinConstraintD(BinConstraintD(BinConstraintD(f11, f22, op_sub), 1, op_sub), stride[1], op_div)
    f44 = BinConstraintD(f33, 1, op_add)

    c5 = Disj([b4_dyn, Conj([d4_not_dyn, BinConstraintD(d[3], f44, op_eq)])])

    return c4, c5


def generate_all_int_dyn_dim_possibilities(my_list: List[DVar]):
    """
    Generate all possibilities of being equal or not equal to dyn for my_list
    Args:
        my_list: List of tensor dimensions

    Returns: A list of a list of constraints. Each list of constraints corresponds to
    one possibility about the values of the dimension variables
    """
    # generate all possibilities of being equal or not equal to dyn for my_list
    eq_possibilities = [BinConstraintD(my_list[i], Dyn, op_eq) for i in range(len(my_list))]
    neq_possibilities = [BinConstraintD(my_list[i], Dyn, op_neq) for i in range(len(my_list))]
    d_possibilities = []

    for i in zip(eq_possibilities, neq_possibilities):
        d_possibilities.append(list(i))
    all_possibilities = list(itertools.product(*d_possibilities))
    return all_possibilities


def is_target_div_by_dim(target: List[int], dim: List[DVar]):
    """
    Generate constraints to check if the target dimensions are divisible by the input dimensions
    Args:
        target: Target dimensions
        dim: Input dimensions

    Returns: Constraints to check divisibility

    """
    return BinConstraintD(BinConstraintD(Prod(target), dim, op_mod), 0, op_eq)


def is_dim_div_by_target(target: List[int], dim: List[DVar]):
    """
    Generate constraints to check if the input dimensions is divisible by the target dimensions
    Args:
        target: Target dimensions
        dim:  Input dimensions

    Returns: Constraints to check divisibility

    """
    return BinConstraintD(BinConstraintD(dim, Prod(target), op_mod), 0, op_eq)


def gen_all_reshape_possibilities(list_of_dims, target):
    """
    Consider all possibilities what the input dimensions could be (number or dynamic)
    Then generate the appropriate constraints using multiplication or mod depending on the possibility
    The possibilities we consider here are the cross product of being equal to dyn or not equal to dyn
    for the input. Target is fixed because at most one dimension could be dyn.
    We have different cases for this.

    Args:
        list_of_dims: The input list of dimensions
        target: The tensor we want to reshape to

    Returns: A disjuncition of transformed reshape constraints

    """
    all_possibilities = generate_all_int_dyn_dim_possibilities(list_of_dims)

    all_constraints = []

    for p in all_possibilities:
        to_multiply = []

        p = list(p)

        for constraint in p:
            assert isinstance(constraint, BinConstraintD)
            if constraint.op == op_neq:
                to_multiply.append(constraint.lhs)

        if not to_multiply:
            all_constraints.append(Conj(p))

        elif len(to_multiply) < len(list_of_dims):
            all_constraints.append(Conj(p + [is_target_div_by_dim(target, Prod(to_multiply))]))
        else:
            all_constraints.append(Conj(p + [BinConstraintD(Prod(list_of_dims),
                                                            Prod(target), op_eq)]))

    return Disj(all_constraints)


def broadcast_dim(tensor_input1, tensor_input2, res1, res2, index, padding=False):
    """
    Apply broadcasting to the 'index' dimension of tensor_input1.
    Args:
        tensor_input1: should represent [d1, ..., d_index, ...] where d_index = 1
        tensor_input2: represents the second input
        res1: broadcasted result 1
        res2: broadcasted result 2
        index: the index to broadcast
        padding: If padding was used, then tensor_input1[index] does not exist

    Returns:

    """
    if tensor_input1[index] is None:
        assert padding


    if not padding:
        # then the inputs are the same length so they all have dimensions at "index"
        return Conj([BinConstraintD(tensor_input1[index], 1, op_eq),
                     BinConstraintD(res1[index], res2[index], op_eq),
                     BinConstraintD(res2[index], tensor_input2[index], op_eq)])

    else:
        # we don't set the input dimension to 1, since it doesn't exist.
        return Conj([BinConstraintD(res1[index], res2[index], op_eq),
                     BinConstraintD(res2[index], tensor_input2[index], op_eq)])


def apply_padding(e1_var: TVar,
                  e11: BinConstraintT,
                  e2: BinConstraintT,
                  e12: BinConstraintT,
                  d2: List[DVar],
                  d11: List[DVar],
                  d12: List[DVar],
                  counter: int):
    """
    We are considering the possibility where one input has less dimensions than
    another input, so we apply padding to the broadcasted results

    Args:
        e1_var: Variable representing the first input where padding will be
        e11: constraint of the form e11 = Tensortype[d1, ..., dn]
        e2:  constraint of the form e2 = Tensortype[d1, ..., dn]
        e12: constraint of the form e11 = Tensortype[d1, ..., dn]
        d2: Tensor variables for the second input
        d11: Tensor variables for the broadcasted first input
        d12: Tensor variables for the broadcasted second input
        counter: variable tracking

    Returns: A new constraint whose goal is to apply padding to the broadcasted result

    """

    res = []

    # pad the shorter input with None so we can pass it to the broadcasting helper function
    for i in range(1, len(d2)):

        d1, counter = gen_tensor_dims(i, counter)

        nat_constraints = gen_nat_constraints(d1 + d2 + d11 + d12)

        e1 = BinConstraintT(e1_var, TensorType(d1), op_eq)

        simulate_padding = [None] * (len(d2) - i)

        assert len(simulate_padding + d1) == len(d2)

        broadcast_padding = []

        # for every padding size, we also consider broadcasting
        for j in range((len(d2) - i)):
            broadcast_padding.append(broadcast_dim(simulate_padding, d2, d11, d12, j, True))

        # we consider the possibilities for broadcasting for every dimension. Since we already
        # padded d1, we do not consider it while broadcasting
        all_broadcasting_possibilities = generate_all_broadcasting_possibilities_no_padding(d1,
                                                                                            d2[(len(d2) - i):],
                                                                                            d11[(len(d2) - i):],
                                                                                            d12[(len(d2) - i):])
        # combine all constraints into a conjunction
        c = Conj([e1, e11, e2, e12,
                  *broadcast_padding,
                  all_broadcasting_possibilities,
                  *nat_constraints
                  ])
        res.append(c)

    return Disj(res), counter


def no_broadcast_dim_with_index(d1: List[DVar],
                                d2: List[DVar],
                                d3: List[DVar],
                                d4: List[DVar],
                                i: int):
    """
    Args:
        d1: inpput 1
        d2: inpput 2
        d3: simulated broadcasting for input 1
        d4: simulated broadcasting for input 2
        i: the rank of the resulting tensor addition

    Returns: Constraints for when no broadcasting occurs
    """
    return Conj([
        Disj([
            Conj([BinConstraintD(d1[i], 1, op_eq),
                  BinConstraintD(d2[i], 1, op_eq)]),

            Conj([BinConstraintD(d1[i], 1, op_neq),
                  BinConstraintD(d2[i], 1, op_neq)])]),

        BinConstraintD(d1[i], d3[i], op_eq),
        BinConstraintD(d2[i], d4[i], op_eq)])



def gen_lists_of_dims(num_tensors: int, dim_size: int, counter: int):
    """
    Generate lists of DVar to represent tensor dimensions
    Args:
        num_tensors: the required number of tensors
        dim_size: the number of dimensions for each tensor
        counter: variable tracking

    Returns: A list of a list of tensor dimensions

    """
    res = []

    for _ in range(num_tensors):
        dims, counter = gen_tensor_dims(dim_size, counter)
        res.append(dims)

    return res, counter


def create_equality_constraints_for_broadcasting(e1: TVar,
                                                 e2: TVar,
                                                 e11: TVar,
                                                 e12: TVar,
                                                 d1: List[DVar],
                                                 d2: List[DVar],
                                                 d11: List[DVar],
                                                 d12: List[DVar]):
    """
    Create equality constraints for when no broadcasting occurs
    Args:
        e1: Input 1
        e2: Input 2
        e11: Broadcasted input 1
        e12: Broadcasted input 2
        d1: Variables that store dimensions for e1
        d2: Variables that store dimensions for e2
        d11: Variables that store dimensions for e11
        d12: Variables that store dimensions for e22

    Returns: Four equality constraints

    """

    e1_tensor = BinConstraintT(e1, TensorType(d1), op_eq)
    e11_tensor = BinConstraintT(e11, TensorType(d11), op_eq)
    e2_tensor = BinConstraintT(e2, TensorType(d2), op_eq)
    e12_tensor = BinConstraintT(e12, TensorType(d12), op_eq)
    return [e1_tensor, e11_tensor, e2_tensor, e12_tensor]


def gen_consistency_constraints(constraint: Constraint, counter: int):
    """
    Args:
        constraint: Consistency constraint on tensors
        counter: for variable tracking

    Returns: Equality and consistency constraints on dimensions

    """

    all_constraints = []

    for i in range(1, MAX_TENSOR_RANK + 1):
        new_dims_rhs_1, counter = gen_tensor_dims(i, counter)
        new_dims_rhs_2, counter = gen_tensor_dims(i, counter)

        nat_constraints = gen_nat_constraints(new_dims_rhs_1 + new_dims_rhs_2)

        c_tensor_i = Conj([BinConstraintT(constraint.lhs, TensorType(new_dims_rhs_1), op_eq),
                           BinConstraintT(constraint.rhs, TensorType(new_dims_rhs_2), op_eq)] +
                          [BinConstraintD(d1, d2, op_consistency) for
                           d1, d2 in zip(new_dims_rhs_1, new_dims_rhs_2)] + nat_constraints)

        all_constraints.append(c_tensor_i)

    return all_constraints, counter


def gen_greatest_upper_bound(constraint: TGreatestUpperBound, counter: int):
    """
    Args:
        constraint: Greatest upper bound on tensors
        counter: variable tracking

    Returns: A set of equality constraints and DGreatestUpperBound constraints

    """

    all_constraints = []

    for i in range(1, MAX_TENSOR_RANK + 1):
        c = []
        dims1, counter = gen_tensor_dims(i, counter)
        c1tensor = TensorType(dims1)

        dims2, counter = gen_tensor_dims(i, counter)
        c2tensor = TensorType(dims2)

        dims3, counter = gen_tensor_dims(i, counter)
        c3tensor = TensorType(dims3)

        c += [BinConstraintT(constraint.rhs1, c1tensor, op_eq),
              BinConstraintT(constraint.rhs2, c2tensor, op_eq),
              BinConstraintT(constraint.res, c3tensor, op_eq)] + \
            gen_nat_constraints(dims1 + dims2 + dims3)

        assert len(c3tensor.__args__) == len(c1tensor.__args__) == len(c2tensor.__args__)
        for i in range(len(c3tensor.__args__)):
            c.append(DGreatestUpperBound(c3tensor.__args__[i],
                                         c1tensor.__args__[i],
                                         c2tensor.__args__[i]))

        all_constraints.append(Conj(c))
    return all_constraints, counter


def generate_all_broadcasting_possibilities_no_padding(d1: List[DVar], d2: List[DVar], d11: List[DVar], d12: List[DVar]):
    """
    Generate broadcasting constraints assuming no padding. Broadcasting can happen at any dimension.
    We look at all combinations for all dimendions in d1 and d2
    Args:
        d1: input1 dimensions
        d2: input2 dimensions
        d11: broadcasted input1 dimensions
        d12: broadcasted input2 dimensions

    Returns: broadcasting constraints relating the input dimensions to the broadcasted dimensions

    """

    size = len(d1)

    res2 = []

    for i in range(size):
        t1 = broadcast_dim(d1, d2, d11, d12, i)
        t2 = broadcast_dim(d2, d1, d12, d11, i)
        t3 = no_broadcast_dim_with_index(d1, d2, d11, d12, i)

        res2.append(Disj([t1, t2, t3]))

    return Conj(res2)


def gen_broadcasting_constraints(e1: TVar, e2: TVar, e11: TVar, e12: TVar, i: int, counter: int):
    """
    Simulates broadcasting on e1 and e2 and returns the results
    respectively in e11 and e12. Because of gradual types,
    e1 and e2 may not be equal. Similarly, e11 and e12 may not
    be equal. e11 and e12 should be guaranteed to be consistent
    as they represent the shapes of the tensors to be added after
    broadcasting.
    Args:
        e1: TVar representing the type of input 1
        e2: TVar representing the type of input 2
        e11: TVar representing the representing broadcasted input 1
        e12: TVar representing the representing broadcasted input 2
        i: The rank of the resulting type of addition
        counter: for variable tracking

    Returns: Simplified broadcasting constraints

    """
    dims, counter = gen_lists_of_dims(4, i, counter)
    [d1, d2, d3, d4] = dims
    nat_dims_i = gen_nat_constraints(list(itertools.chain(*dims)))

    initialize_tensors_constraints = create_equality_constraints_for_broadcasting(e1, e2, e11, e12,
                                                                                  d1, d2, d3, d4)

    [e1_tensor, e11_tensor, e2_tensor, e12_tensor] = initialize_tensors_constraints

    # without padding, broadcast all possibilities for tensors of size i
    final_tensor_constraint_no_padding = Conj([*initialize_tensors_constraints,
                                               generate_all_broadcasting_possibilities_no_padding(d1, d2, d3, d4)])

    # with padding, broadcast all possibilities for tensors of size i
    final_tensor_constraint_padding_arg1, counter = \
        apply_padding(e1, e11_tensor, e2_tensor, e12_tensor, d2, d3, d4, counter)

    final_tensor_constraint_padding_arg2, counter = \
        apply_padding(e2, e12_tensor, e1_tensor, e11_tensor, d1, d4, d3, counter)

    return final_tensor_constraint_no_padding, \
        final_tensor_constraint_padding_arg1, \
        final_tensor_constraint_padding_arg2, nat_dims_i, counter<|MERGE_RESOLUTION|>--- conflicted
+++ resolved
@@ -1,5 +1,5 @@
 # mypy: ignore-errors
-
+import copy
 import itertools
 from torch.fx.experimental.migrate_gradual_types.constraint_generator import BinConstraintT, MAX_TENSOR_RANK
 from torch.fx.experimental.migrate_gradual_types.constraint import T, BinConstraintD, Conj, Constraint, DVar, TVar, \
@@ -8,7 +8,7 @@
 from torch.fx.experimental.migrate_gradual_types.constraint import DGreatestUpperBound
 from torch.fx.experimental.migrate_gradual_types.constraint import CalcConv, CalcMaxPool
 from torch.fx.experimental.migrate_gradual_types.constraint import CalcProduct, CanReshape
-from torch.fx.experimental.migrate_gradual_types.constraint import ApplyBroadcasting, Prod, F, GetItem
+from torch.fx.experimental.migrate_gradual_types.constraint import ApplyBroadcasting, Prod, F, GetItem, GetItemTensor, IndexSelect
 from torch.fx.experimental.migrate_gradual_types.operation import op_eq, op_precision, op_leq, op_matching
 from torch.fx.experimental.migrate_gradual_types.operation import op_consistency, op_neq
 from torch.fx.experimental.migrate_gradual_types.operation import op_mul, op_add, op_sub, op_div, op_mod
@@ -28,8 +28,6 @@
     return register
 
 
-<<<<<<< HEAD
-=======
 def valid_index(index, dims):
     """
     Given a list of dimensions, checks if an index is valid in the list
@@ -89,7 +87,6 @@
     return transformed_constraint, counter
 
 
->>>>>>> f5b460b2
 @register_transformation_rule(GetItem)
 def transform_get_item(constraint, counter):
     """
@@ -109,11 +106,9 @@
     dims, counter = gen_tensor_dims(constraint.tensor_size, counter)
     nat_constraints = gen_nat_constraints(dims)
 
-    try:
-        dims[constraint.index]
-        is_valid_index = T()
-    except IndexError:
-        is_valid_index = F()
+
+    is_valid_index = valid_index(constraint.index, dims)
+
     all_constraints = [BinConstraintT(constraint.input_var, TensorType(dims), op_eq),
                        *nat_constraints,
                        is_valid_index]
@@ -124,6 +119,81 @@
         all_constraints.append(BinConstraintD(constraint.res, dims[constraint.index], op_eq))
 
     return Conj(all_constraints), counter
+
+def valid_index_tensor(index, dims):
+    """
+    if the slice instances exceed the length of the dimensions
+    then this is a type error so we return False
+    """
+    slice_count = 0
+    for s in index:
+        if isinstance(s, slice):
+            slice_count += 1
+    if slice_count > len(dims):
+        return F()
+    else:
+        return T()
+
+@register_transformation_rule(GetItemTensor)
+def transform_get_item_tensor(constraint, counter):
+    """
+    When the index is a tuple, then the output will be a tensor
+    TODO: we have to check if this is the case for all HF models
+
+    The cases we are covrering here are a tuple with one of:
+     - slice with default argument
+     - None
+
+     None appends 1 to the input tensor dimensions
+     so each occurrence of 'None' increases the rank by 1
+
+     slice with default arguments does not change the rank
+    """
+    assert isinstance(constraint.index_tuple, tuple)
+
+
+    # generate a result tensor of the expected size
+    dims, counter = gen_tensor_dims(constraint.tensor_size, counter)
+    nat_constraints = gen_nat_constraints(dims)
+
+    # generate a place-holder list of the right rank
+    # where "slice" does not contribute to the rank and "None" does
+    none_c = constraint.index_tuple.count(None)
+    resulting_tensor_dims = (none_c + len(dims)) * [None]
+
+    dim_index = 0
+    for i in range(len(constraint.index_tuple)):
+
+        # append 1 to the right location of the resulting tensor
+        if constraint.index_tuple[i] is None:
+            resulting_tensor_dims[i] = 1
+
+        elif constraint.index_tuple[i] == slice(None, None, None):
+            pass
+
+        else:
+            raise NotImplementedError('Method not yet implemented')
+
+    # append the remaining dimensions to the right location
+    dim_index = 0
+    for i in range(len(resulting_tensor_dims)):
+        if resulting_tensor_dims[i] is None:
+            resulting_tensor_dims[i] = dims[dim_index]
+            dim_index += 1
+
+    # check if the index is valid
+    is_valid_index = valid_index_tensor(constraint.index_tuple, dims)
+
+    # check if the resulting tensor is within bounds
+    if len(resulting_tensor_dims) > 4:
+        return F(), counter
+
+    else:
+        constraints = [BinConstraintT(constraint.input_var, TensorType(dims), op_eq),
+                       BinConstraintT(constraint.res, TensorType(resulting_tensor_dims), op_eq),
+                       *nat_constraints,
+                       is_valid_index]
+        return Conj(constraints), counter
 
 
 @register_transformation_rule(BinConstraintT)
@@ -178,7 +248,7 @@
 
     elif constraint.op == op_leq:
         assert isinstance(constraint.rhs, int)
-        disj = []
+        disj = [BinConstraintT(constraint.lhs, Dyn, op_eq)]
         for i in range(1, constraint.rhs + 1):
             dims = []
             for j in range(1, i + 1):
