#!/bin/bash

set -ex

# Required environment variable: $BUILD_ENVIRONMENT
# (This is set by default in the Docker images we build, so you don't
# need to set it yourself.

# shellcheck disable=SC2034
COMPACT_JOB_NAME="${BUILD_ENVIRONMENT}"

# shellcheck source=./common.sh
source "$(dirname "${BASH_SOURCE[0]}")/common.sh"

if [[ "$BUILD_ENVIRONMENT" == *-clang7-asan* ]]; then
  exec "$(dirname "${BASH_SOURCE[0]}")/build-asan.sh" "$@"
fi

if [[ "$BUILD_ENVIRONMENT" == *-mobile-*build* ]]; then
  exec "$(dirname "${BASH_SOURCE[0]}")/build-mobile.sh" "$@"
fi

if [[ "$BUILD_ENVIRONMENT" == *linux-xenial-cuda11.3* || "$BUILD_ENVIRONMENT" == *linux-bionic-cuda11.5* || "$BUILD_ENVIRONMENT" == *linux-bionic-cuda11.6* ]]; then
  # Enabling DEPLOY build (embedded torch python interpreter, experimental)
  # only on one config for now, can expand later
  export USE_DEPLOY=ON

  # Deploy feature builds cpython. It requires these packages.
  # TODO move this to dockerfile?
  sudo apt-get -qq update
  sudo apt-get -qq install libffi-dev libbz2-dev libreadline-dev libncurses5-dev libncursesw5-dev libgdbm-dev libsqlite3-dev uuid-dev tk-dev
fi

echo "Python version:"
python --version

echo "GCC version:"
gcc --version

echo "CMake version:"
cmake --version

if [[ "$BUILD_ENVIRONMENT" == *cuda* ]]; then
  echo "NVCC version:"
  nvcc --version
fi

if [[ "$BUILD_ENVIRONMENT" == *cuda11* ]]; then
  # enable split torch_cuda build option in CMake
  export BUILD_SPLIT_CUDA=ON
fi

if [[ ${BUILD_ENVIRONMENT} == *"caffe2"* || ${BUILD_ENVIRONMENT} == *"onnx"* ]]; then
  export BUILD_CAFFE2=ON
fi

if [[ ${BUILD_ENVIRONMENT} == *"paralleltbb"* ]]; then
  export ATEN_THREADING=TBB
  export USE_TBB=1
elif [[ ${BUILD_ENVIRONMENT} == *"parallelnative"* ]]; then
  export ATEN_THREADING=NATIVE
fi

# TODO: Don't run this...
pip_install -r requirements.txt || true

# Enable LLVM dependency for TensorExpr testing
export USE_LLVM=/opt/llvm
export LLVM_DIR=/opt/llvm/lib/cmake/llvm

# TODO: Don't install this here
if ! which conda; then
  # In ROCm CIs, we are doing cross compilation on build machines with
  # intel cpu and later run tests on machines with amd cpu.
  # Also leave out two builds to make sure non-mkldnn builds still work.
  if [[ "$BUILD_ENVIRONMENT" != *rocm* ]]; then
    pip_install mkl mkl-devel
    export USE_MKLDNN=1
  else
    export USE_MKLDNN=0
  fi
else
  export CMAKE_PREFIX_PATH=/opt/conda
fi

if [[ "$BUILD_ENVIRONMENT" == *libtorch* ]]; then
  POSSIBLE_JAVA_HOMES=()
  POSSIBLE_JAVA_HOMES+=(/usr/local)
  POSSIBLE_JAVA_HOMES+=(/usr/lib/jvm/java-8-openjdk-amd64)
  POSSIBLE_JAVA_HOMES+=(/Library/Java/JavaVirtualMachines/*.jdk/Contents/Home)
  # Add the Windows-specific JNI
  POSSIBLE_JAVA_HOMES+=("$PWD/.circleci/windows-jni/")
  for JH in "${POSSIBLE_JAVA_HOMES[@]}" ; do
    if [[ -e "$JH/include/jni.h" ]] ; then
      # Skip if we're not on Windows but haven't found a JAVA_HOME
      if [[ "$JH" == "$PWD/.circleci/windows-jni/" && "$OSTYPE" != "msys" ]] ; then
        break
      fi
      echo "Found jni.h under $JH"
      export JAVA_HOME="$JH"
      export BUILD_JNI=ON
      break
    fi
  done
  if [ -z "$JAVA_HOME" ]; then
    echo "Did not find jni.h"
  fi
fi

# Use special scripts for Android builds
if [[ "${BUILD_ENVIRONMENT}" == *-android* ]]; then
  export ANDROID_NDK=/opt/ndk
  build_args=()
  if [[ "${BUILD_ENVIRONMENT}" == *-arm-v7a* ]]; then
    build_args+=("-DANDROID_ABI=armeabi-v7a")
  elif [[ "${BUILD_ENVIRONMENT}" == *-arm-v8a* ]]; then
    build_args+=("-DANDROID_ABI=arm64-v8a")
  elif [[ "${BUILD_ENVIRONMENT}" == *-x86_32* ]]; then
    build_args+=("-DANDROID_ABI=x86")
  elif [[ "${BUILD_ENVIRONMENT}" == *-x86_64* ]]; then
    build_args+=("-DANDROID_ABI=x86_64")
  fi
  if [[ "${BUILD_ENVIRONMENT}" == *vulkan* ]]; then
    build_args+=("-DUSE_VULKAN=ON")
  fi
  build_args+=("-DUSE_LITE_INTERPRETER_PROFILER=OFF")
  exec ./scripts/build_android.sh "${build_args[@]}" "$@"
fi

if [[ "$BUILD_ENVIRONMENT" != *android* && "$BUILD_ENVIRONMENT" == *vulkan* ]]; then
  export USE_VULKAN=1
  # shellcheck disable=SC1091
  source /var/lib/jenkins/vulkansdk/setup-env.sh
fi

if [[ "$BUILD_ENVIRONMENT" == *rocm* ]]; then
  # hcc used to run out of memory, silently exiting without stopping
  # the build process, leaving undefined symbols in the shared lib,
  # causing undefined symbol errors when later running tests.
  # We used to set MAX_JOBS to 4 to avoid, but this is no longer an issue.
  if [ -z "$MAX_JOBS" ]; then
    export MAX_JOBS=$(($(nproc) - 1))
  fi

  if [[ -n "$IN_CI" && -z "$PYTORCH_ROCM_ARCH" ]]; then
      # Set ROCM_ARCH to gfx900 and gfx906 for CI builds, if user doesn't override.
      echo "Limiting PYTORCH_ROCM_ARCH to gfx90[06] for CI builds"
      export PYTORCH_ROCM_ARCH="gfx900;gfx906"
  fi

  # hipify sources
  python tools/amd_build/build_amd.py
fi

# sccache will fail for CUDA builds if all cores are used for compiling
# gcc 7 with sccache seems to have intermittent OOM issue if all cores are used
if [ -z "$MAX_JOBS" ]; then
  if { [[ "$BUILD_ENVIRONMENT" == *cuda* ]] || [[ "$BUILD_ENVIRONMENT" == *gcc7* ]]; } && which sccache > /dev/null; then
    export MAX_JOBS=$(($(nproc) - 1))
  fi
fi

# Target only our CI GPU machine's CUDA arch to speed up the build
export TORCH_CUDA_ARCH_LIST="5.2"

# Add sm_75 support for the Linux CUDA 11.1 cuDNN 8 CircleCI build
if [[ "$BUILD_ENVIRONMENT" == *xenial-cuda11.1*build ]]; then
  export TORCH_CUDA_ARCH_LIST=$TORCH_CUDA_ARCH_LIST";7.5"
fi

if [[ "$BUILD_ENVIRONMENT" == *ppc64le* ]]; then
  export TORCH_CUDA_ARCH_LIST="6.0"
fi

if [[ "${BUILD_ENVIRONMENT}" == *clang* ]]; then
  export CC=clang
  export CXX=clang++
fi

if [[ "${BUILD_ENVIRONMENT}" == *no-ops* ]]; then
  export USE_PER_OPERATOR_HEADERS=0
fi

<<<<<<< HEAD
if [[ "${BUILD_ENVIRONMENT}" == *-pch* ]]; then
    export USE_PRECOMPILED_HEADERS=1
fi

=======
# TODO: Remove after xenial->focal migration
>>>>>>> 6ed3db88
if [[ "${BUILD_ENVIRONMENT}" == *linux-xenial-py3.7-gcc7-build* || "${BUILD_ENVIRONMENT}" == *linux-xenial-py3.7-gcc5.4-build* ]]; then
  export USE_GLOO_WITH_OPENSSL=ON
fi

if [[ "${BUILD_ENVIRONMENT}" == *linux-focal-py3.7-gcc7-build*  ]]; then
  export USE_GLOO_WITH_OPENSSL=ON
fi

# TODO: Remove after xenial->focal migration
if [[ "${BUILD_ENVIRONMENT}" == pytorch-linux-xenial-py3* ]]; then
  if [[ "${BUILD_ENVIRONMENT}" != *android* && "${BUILD_ENVIRONMENT}" != *cuda* ]]; then
    export BUILD_STATIC_RUNTIME_BENCHMARK=ON
  fi
fi

if [[ "${BUILD_ENVIRONMENT}" == pytorch-linux-focal-py3* ]]; then
  if [[ "${BUILD_ENVIRONMENT}" != *android* && "${BUILD_ENVIRONMENT}" != *cuda* ]]; then
    export BUILD_STATIC_RUNTIME_BENCHMARK=ON
  fi
fi

if [[ "$BUILD_ENVIRONMENT" == *-bazel-* ]]; then
  set -e

  get_bazel

  # first build torch, the Python module, and tests for CPU-only
  tools/bazel build --config=no-tty :torch :_C.so :all_tests
  # then build everything with CUDA
  tools/bazel build --config=no-tty --config=gpu :all
else
  # check that setup.py would fail with bad arguments
  echo "The next three invocations are expected to fail with invalid command error messages."
  ( ! get_exit_code python setup.py bad_argument )
  ( ! get_exit_code python setup.py clean] )
  ( ! get_exit_code python setup.py clean bad_argument )

  if [[ "$BUILD_ENVIRONMENT" != *libtorch* ]]; then

    # ppc64le, rocm builds fail when WERROR=1
    # XLA test build fails when WERROR=1
    # set only when building other architectures
    # or building non-XLA tests.
    if [[ "$BUILD_ENVIRONMENT" != *ppc64le* &&
          "$BUILD_ENVIRONMENT" != *rocm*  &&
          "$BUILD_ENVIRONMENT" != *xla* ]]; then
      WERROR=1 python setup.py bdist_wheel
    else
      python setup.py bdist_wheel
    fi
    python -mpip install dist/*.whl

    # TODO: I'm not sure why, but somehow we lose verbose commands
    set -x

    if which sccache > /dev/null; then
      echo 'PyTorch Build Statistics'
      sccache --show-stats

      sccache --show-stats | python -m tools.stats.upload_sccache_stats
    fi

    assert_git_not_dirty
    # Copy ninja build logs to dist folder
    mkdir -p dist
    if [ -f build/.ninja_log ]; then
      cp build/.ninja_log dist
    fi

    if [[ "$BUILD_ENVIRONMENT" == *rocm* ]]; then
      # remove sccache wrappers post-build; runtime compilation of MIOpen kernels does not yet fully support them
      sudo rm -f /opt/cache/bin/cc
      sudo rm -f /opt/cache/bin/c++
      sudo rm -f /opt/cache/bin/gcc
      sudo rm -f /opt/cache/bin/g++
      pushd /opt/rocm/llvm/bin
      if [[ -d original ]]; then
        sudo mv original/clang .
        sudo mv original/clang++ .
      fi
      sudo rm -rf original
      popd
    fi

    CUSTOM_TEST_ARTIFACT_BUILD_DIR=${CUSTOM_TEST_ARTIFACT_BUILD_DIR:-${PWD}/../}
    CUSTOM_TEST_USE_ROCM=$([[ "$BUILD_ENVIRONMENT" == *rocm* ]] && echo "ON" || echo "OFF")
    CUSTOM_TEST_MODULE_PATH="${PWD}/cmake/public"
    mkdir -pv "${CUSTOM_TEST_ARTIFACT_BUILD_DIR}"

    # Build custom operator tests.
    CUSTOM_OP_BUILD="${CUSTOM_TEST_ARTIFACT_BUILD_DIR}/custom-op-build"
    CUSTOM_OP_TEST="$PWD/test/custom_operator"
    python --version
    SITE_PACKAGES="$(python -c 'from distutils.sysconfig import get_python_lib; print(get_python_lib())')"
    mkdir -p "$CUSTOM_OP_BUILD"
    pushd "$CUSTOM_OP_BUILD"
    cmake "$CUSTOM_OP_TEST" -DCMAKE_PREFIX_PATH="$SITE_PACKAGES/torch" -DPYTHON_EXECUTABLE="$(which python)" \
          -DCMAKE_MODULE_PATH="$CUSTOM_TEST_MODULE_PATH" -DUSE_ROCM="$CUSTOM_TEST_USE_ROCM"
    make VERBOSE=1
    popd
    assert_git_not_dirty

    # Build jit hook tests
    JIT_HOOK_BUILD="${CUSTOM_TEST_ARTIFACT_BUILD_DIR}/jit-hook-build"
    JIT_HOOK_TEST="$PWD/test/jit_hooks"
    python --version
    SITE_PACKAGES="$(python -c 'from distutils.sysconfig import get_python_lib; print(get_python_lib())')"
    mkdir -p "$JIT_HOOK_BUILD"
    pushd "$JIT_HOOK_BUILD"
    cmake "$JIT_HOOK_TEST" -DCMAKE_PREFIX_PATH="$SITE_PACKAGES/torch" -DPYTHON_EXECUTABLE="$(which python)" \
          -DCMAKE_MODULE_PATH="$CUSTOM_TEST_MODULE_PATH" -DUSE_ROCM="$CUSTOM_TEST_USE_ROCM"
    make VERBOSE=1
    popd
    assert_git_not_dirty

    # Build custom backend tests.
    CUSTOM_BACKEND_BUILD="${CUSTOM_TEST_ARTIFACT_BUILD_DIR}/custom-backend-build"
    CUSTOM_BACKEND_TEST="$PWD/test/custom_backend"
    python --version
    mkdir -p "$CUSTOM_BACKEND_BUILD"
    pushd "$CUSTOM_BACKEND_BUILD"
    cmake "$CUSTOM_BACKEND_TEST" -DCMAKE_PREFIX_PATH="$SITE_PACKAGES/torch" -DPYTHON_EXECUTABLE="$(which python)" \
          -DCMAKE_MODULE_PATH="$CUSTOM_TEST_MODULE_PATH" -DUSE_ROCM="$CUSTOM_TEST_USE_ROCM"
    make VERBOSE=1
    popd
    assert_git_not_dirty
  else
    # Test no-Python build
    echo "Building libtorch"
    # NB: Install outside of source directory (at the same level as the root
    # pytorch folder) so that it doesn't get cleaned away prior to docker push.
    BUILD_LIBTORCH_PY=$PWD/tools/build_libtorch.py
    mkdir -p ../cpp-build/caffe2
    pushd ../cpp-build/caffe2
    WERROR=1 VERBOSE=1 DEBUG=1 python "$BUILD_LIBTORCH_PY"
    popd
  fi
fi

if [[ "$BUILD_ENVIRONMENT" != *libtorch* && "$BUILD_ENVIRONMENT" != *bazel* ]]; then
  # export test times so that potential sharded tests that'll branch off this build will use consistent data
  # don't do this for libtorch as libtorch is C++ only and thus won't have python tests run on its build
  python test/run_test.py --export-past-test-times
fi<|MERGE_RESOLUTION|>--- conflicted
+++ resolved
@@ -181,14 +181,11 @@
   export USE_PER_OPERATOR_HEADERS=0
 fi
 
-<<<<<<< HEAD
 if [[ "${BUILD_ENVIRONMENT}" == *-pch* ]]; then
     export USE_PRECOMPILED_HEADERS=1
 fi
 
-=======
 # TODO: Remove after xenial->focal migration
->>>>>>> 6ed3db88
 if [[ "${BUILD_ENVIRONMENT}" == *linux-xenial-py3.7-gcc7-build* || "${BUILD_ENVIRONMENT}" == *linux-xenial-py3.7-gcc5.4-build* ]]; then
   export USE_GLOO_WITH_OPENSSL=ON
 fi
